<<<<<<< HEAD
## Under development


### Notes

- Python 3.5 is not supported anymore. Use Python 3.6 or 3.7.

- Postgres 11 and PostGIS 2.5 is required. If both needs to be updated, update
  PostGIS first and run `ALTER EXTENSION postgis UPDATE;` in every database. For
  docker-compose setups this database update is performed automatically.


### Features and enhancements



### Bug fixes

=======
## Maintenance updates

- CLI Exporter: if users should be exported, also export users of volumes.
>>>>>>> 6c20b8e6


## 2019.06.20

Contributors: Chris Barnes, Albert Cardona, Andrew Champion, Stephan Gerhard, Pat Gunn, William Patton, Tom Kazimiers

### Notes

- A virtualenv update is required.

- All \*.pyc files in the folders `django/applications/catmaid/migrations/`,
  `django/applications/performancetests/migrations/` and
  `django/applications/pgcompat/migrations/` need to be deleted.

- Python 3.7 is now supported.

- Heads-up: The next CATMAID version will require Postgres 11, PostGIS 2.5 and
  Python 3.6 or 3.7.

- Should migration 0057 fail due a permission error, the Postgres extension
  "pg_trgm" has to be installed manually into the CATMAID database using a
  Postgres superuser:
  `sudo -u postgres psql -d <catmaid-db> -c 'CREATE EXTENSION pg_trgm;'`

- CATMAID's version information changes back to a plain `git describe` format.
  This results overall in a simpler setup and makes live easier for some
  third-party front-ends, because the commit counter is included again. The
  version display is now the same `git describe` format for both regular setups
  and Docker containers.

- Tile loading is clamped to (0,0) again, i.e. there are no negative tile
  coordinates anymore by default. If you need them, set the respective stack's
  `metadata` field to `{"clamp": false}`.

- To write to CATMAID through its API using an API token, users need to have
  now dedicated "API write" permission, called "Can annotate project using
  API token" in the admin UI. To restore the previous behavior (regular annotate
  permission allows API write access) the settings.py variable
  `REQUIRE_EXTRA_TOKEN_PERMISSIONS` can be set to `False`. This is done as a
  safety measure to prevent accidental changes through automation.

- If R based NBLAST is used, make sure to execute to update all dependencies:
  `manage.py catmaid_setup_nblast_environment`.

- The main documentation on catmaid.org has now a place for widget specific
  documentation as well. Only a few widgets have been updated yet, but more will
  follow.


### Features and enhancements

Tracing tool:

- Add a new Tracing Tool icon button to compute the distance between two nodes
  on a skeleton. Respects virtual nodes.

- The globally nearest node can now be selected and brought into view using
  Alt + G, as opposed to selecting the nearest node in the current section
  using the G key without modifier.

- Using the H shortcut now without an active skeleton, the most recently edited
  node of the current user (Alt: anyone) in the last active skeleton will be
  selected. Using Shift will look in all skeletons.

- Using Shift + Alt + Click with a connector selected, will will now create a
  presynaptic node. This is consistent with the already existing Shift + Alt +
  Click behavior with a treenode selected, which creates a presynaptic
  connector.

Graph widget:

- GraphML files can now be imported, positions and colors are respected. This is
  useful if layouting is done in e.g. Gephi and coloring should be done in
  CATMAID. The help page explains a possible workflow for this.

- The button "Group equally colored" in the "Main" tab will group all skeletons
  with the same color into a single group. The user is asked for group names for
  each color.

3D viewer:

- A new synapse coloring mode has been added: polyadicity. The number of partner
  nodes for each connector is color coded (for synaptic connectors, this is the
  number of postsynapses). The colors and ranges can be configured through the
  "Polyadicity colors" button in the "Shading parameters" tab. This is basically
  a configurable version of an absolute "N with partner" coloring.

- Branches with leaf nodes tagged "not a branch" can now be collapsed using the
  'Collapse "not a branch"' checkbox in the Skeleton Filters tab.

- The visibility of radius information can now be controlled using the "Show
  radius" checkbox in the "Views settings" tab.

- History animations can now be exported in full length without requiring to
  guess the number of frames for the export. The animation export dialog will
  show an additional checkbox ("Complete history") if a history animation should
  be exported.  If complete history is enabled, CATMAID will export the complete
  history of the exported skeletons.

- Animations can now be exported as stream directly to a file, which allows for
  much larger exports (32GB maximum at the moment).

- Fractional rotations are now allowed in the animation export.

- The default time per rotation in the animation export is set to 15 seconds now,
  slowing down the default by a factor of 3, which makes it easier to look at.

- Stack Z slices can now be animated. Configurable are the change frequency and
  the change step in terms of sections. This is available for animation exports
  as well.

- Stack Z slices can now be thresholded to replace a background color with
  another color. If enabled and the sum of all channels is in a configurable
  range [a,b] it will be replaced with another color.

- The rotation time for animations can now specified in seconds rather than
  angular distance.

- The background color is now fully adjustable through the "backgorund" button
  in the "View settings" tab.

- Basic support for Virtual Reality is now available on Windows platforms using
  a Mixed Reality / SteamVR.3D setup and Firefox >= v65. To enable, check the
  VR checkbox in the "View" tab and click the "Enter" button right next to it.

Skeleton history widget:

- A basic view of the change of a set of skeleton IDs over time based on all
  nodes that are part of a given skeleton ID or that have been in the past.

- Skeleton history can also be used with past skeleton IDs to see into what
  skeleton they changed (if any).

- All past and present treenodes with a passed in skeleton ID are tracked
  through the complete history and their path of skeleton ID changes is
  recorded along with the number of treenodes following a given skeleton path.

- The widget shows a graph from origin skeletons to the final skeleton IDs in
  every available path, summing the treenode counts for each contributing path.

- Existing skeletons are colored in yellow, past skeletons are colored in cyan.
  Selected skeletons are colored green.

- Ctrl+Click on skeleton will select it and go to the closest location in it.
  Shift+Click allows selecting multiple skeletons. All selected skeletons are
  available through the Skeleton Source interface.

Node and skeleton filters:

- Filter rules support now an "invert" option during creation, which allows to
  create filters that include everything but whatever is matched by a particular
  filter strategy. This can be useful e.g. during neuron review to only look at
  segments that have been created by people other than oneself or connectivity
  everywhere excluding a particular compartment.

Measurement table:

- Node filters are now supported. Like in other widgets, the respective panel
  can be opened through the funnel icon in the widget title bar. Measurements
  are displayed for all independent fragments of a skeleton after a set of node
  filter rules has been applied.

- With the help of the "Sum fragments" toggle all fragments that result from a
  node filter application can be aggregated into one row by summing individual
  values.

Remote CATMAID instances

- Some tools in CATMAID gained support to communicate with other CATMAID
  instances, e.g. the Landmark Widget (see below). To enable this functionality,
  remote CATMAID instances can now be added to the user settings.

- The Settings Widget contains now a section labeled "Other CATMAID instances".
  It allows to manage a list of other CATMAID servers based on their URL, an API
  key and optional HTTP authentication. This information is stored under an
  alias.

Landmarks:

- Clicking on the name of a landmark group in the Landmarks tab will now open
  the group member edit dialog that was previously accessible by clicking any
  landmark name. Clicking a landmark name will now show a new dialog, which
  allows to specify of which landmark groups the clicked landmark is a member
  of.

- The color of each active display transformation can be established separately
  in the respective table row. Color changes are now also visible in the 3D
  Viewer.

- It is now possible to load skeletons and landmarks from other CATMAID
  instances. Point matches are done on the basis of matching landmark names. To
  enable the UI for this, check the "Source other projects" checkbox in the
  Display tab.

- With the "other projects" UI enabled and a remote CATMAID instance configured
  in the Setting Widget (see above), it is now possible to select a remote
  CATMAID instance from the "Source remote" dropdown menu. Alternatively, the
  local instance can be selected if another project from the same instance
  should be used.

- Next the source project in the selected instance needs to be specified. This
  list is updated when a different remote instance is selected.

- Skeletons from a remote instance are collected through annotations. The
  respective annotation has to be entered in the "Source skeleton annotation".
  With the help of the "Preview" button it is possible to load the matching
  skeletons from their remote CATMAID to inspect if the correct ones are
  selected.

- As a last step for the remote data configuration, the source landmark group
  has to be defined. This list is updated if the source project changes.
  Landmarks from this group are mapped to the selected target group. The
  matching is done by name, i.e. no landmarks can have the same names in a
  group.

- Adding such a transformation adds it to the list at the bottom of the widget,
  just like with regular transformations and they can be used in the same way.
  The can be shown in 3D Viewers, superimposed on the Tracing Layer and used in
  NBLAST queries from the Neuron Similarity Widget (see below).

- The new checkbox 'Multiple mappings' displays additional user interface
  elements to add multiple source and target landmark group mappings for a
  single display transformation. Point matches are created independently for
  each pair and only merged for finding the final transformation.

- Using a transformation is now optional (but enabled by default). To disable
  landmark transformations, uncheck the "Apply transformation" checkbox. This
  allows e.g. to display skeletons from remote CATMAID instances without
  modification.

Neuron Similarity:

- The computation of the default "mean" normalized similarity scores is now
  considerably faster.

- The new "Top N" option allows to store only the Top N best matches in the result
  set. For "mean" normalization, it will also only compute the mean score for
  the top N forward hits (mean is the average between forward and backward
  score). A value of zero disables this cutoff (default). This cutoff can be
  used speed up computation for very large sets of neurons or large point
  clouds.

- The new "Reverse" option allows to rank similar objects by there reverse
  score. That means that the stored score for a particular object pair is target
  versus query rather than query versus target. NBLAST uses the query neuron as
  reference, and thereforoe the reverse option can make a difference as long as
  no "mean" scoring is used.

- It is now possible to use display transformations defined in the Landmark
  Widget that reference another CATMAID server as their data source. They can be
  used both as source and target for NBLAST comparisons. This makes it
  essentially possible to compare skeletons from another CATMAID project,
  possibly on another CATMAID server, to local skeletons using NBLAST.

- Similarity matrices can now include transformed skeletons in their set of
  similar objects. To do so, create a Display Transformation in the Landmark
  Widget that represents the wanted transformation and the select it from the
  "Sim. transformed skeletons" drop down in the Configurations tab of the Neuron
  Similarity Widget when creating a similarity matrix.

- Similarity matrices can now be created with more control over which skeletons
  are looked at as similar. The drop down menu "Similarity mode" allows to
  select different groupings of the input skeletons (and transformed skeletons).
  It is for instance possible to group a neuron and its contralateral partner
  that has been transformed to the side of the first neuron as similar. A
  confirmation dialog presents the computed grouping before actually creating a
  similarity matrix.

- Similarity matrices can now be imported from CSV files, optionally including
  the distance binning and dot binning as header row and column. As part of the
  import, the distance binning can be scaled to adjust for differences in
  datasets. This is available through the "Create from CSV file" button in the
  Configurations tab.

- Similarity query results can now be used as skeleton source in other widgets,
  if the target type of the query are skeletons.

System check widget:

- A subset of important database statistics are now displayed if a user has the
  "can_administer" permission in a project. These statistics include e.g. cache
  hit ratio, temporary files, requested checkpoints and replication lag. For
  most of them a rule of thumb suggestion on how a value should behave is
  provided as well.

Extension: CATMAID-autoproofreader:

- This extension is written by Will Patton and has to be installed separately,
  because it requires additional setup steps for segmentation data handling.
  Details can be found here: https://github.com/pattonw/CATMAID-autoproofreader.

- This tool suggests locations in a skeleton reconstructions where branches
  might be missing or wrongly connected. Users can step through these
  suggestions to fix potential problems. After reviewing a node it can be marked
  as reviewed for future reference.

- In the CATMAID front-end the autoproofreader provides a widget that relies on
  a compute server to handle the computations involved with automatically
  proofreading a neuron reconstruction. Proofreading jobs are performed
  asyncronously and might take a few minutes to complete.

Administration:

- A grid based node query cache can now be used to speed up tracing data
  retrieval by precomputing intersection results. This can be useful for larger
  field of views in big data set. It supports multiple levels of detail per grid
  cell and can therefore provide a somewhat uniform sampling when limiting the
  number of displayed nodes. The sorting of this LOD configuration can be
  controlled so that e.g. only the top N largest skeletons will be shown per
  cell with growing LOD. The documentation has more details. This cache can be
  kept up updated using two extra worker processes that listen to database
  changes, implemented as management commands `catmaid_spatial_update_worker`
  and `catmaid_cache_update_worker`.

- The database can now emit notifications on tracing data changes using the
  "catmaid.spatial-update" channel and when grid cache cells get marked dirty
  on the "catmaid.dirty-cacche" channel. These can be subscribed to using
  Postgres' LISTEN command. To enable emitting these events and let cache update
  workers work, set `SPATIAL_UPDATE_NOTIFICATIONS = True` in `settings.py`. This
  is disabled by default, because sending events for spatial cache updates can
  add slightly more time to spatial queries, which will mainly be relevant for
  importing and merging large skeleotons.

- Projects can now be deleted along with the data that reference them (e.g.
  treenodes, ontologies, volumes). To do so select the projects to delete in the
  admin project list and select "Delete selected" from action drop down.

- Users can now be set to an inactive state after a specified amount of time.
  This time is configured for a user group and it applies to users if they are
  members of such a group. A message can optionally be displayed as well as
  users to contact that could potentially help. This is configurable as "Group
  inactivity period" in the admin view. Users to contact for support, can be
  either configured there or from individual user views.

CLI Exporter:

- If both required annotations and exclusion annotations are provided, the
  importer will now only exclude a skeleton if it is not also annotated with a
  sub-annotation of the required annotations set. This behavior can be disabled
  and exclusion can be enforced when a skeleton is annotated with the exclusion
  annotation or one of its sub-annotations. To do so, use the new
  "--exclusion-is-final" switch.

- Volumes can now be exported by using the `--volumes` switch. By default all
  volumes of the exported project will be included. This can be further
  constrained by using `--volume-annotation <annotation-name>` arguments.

- The way she exported objects are specified through the command line interface
  changed. Instead of writing e.g. `--notreenodes` to not import treenodes from
  a source, `--treenodes false` has to be used now. This is the case for
  treenodes, connectors, tags and annotations. The defaults (when the argument
  is not provided) stay the same. To explicitly disable the export of a type
  `false`, `no`, `f`, `n` and `0` can be provided as argument, e.g. `-treenodes
  false` or `--users n`. For a positive parameter use `true`, `yes`, `t`, and
  `1`.

CLI Importer:

- Precompute materializations (edges, connectors) explicitly only for imported
  data, which improves performance in typical scenarios (import is small
  compared to existing data). If the old behavior of recomputing everything in
  the target project should be used in cases where a full data base is imported,
  the --update-project-materializations switch can be used.

- The way she imported objects are specified through the command line interface
  changed. Instead of writing e.g. `--notreenodes` to not import treenodes from
  a source, `--treenodes false` has to be used now. This is the case for
  treenodes, connectors, tags and annotations. The defaults (when the argument
  is not provided) stay the same. To explicitly disable the import of a type
  `false`, `no`, `f`, `n` and `0` can be provided as argument, e.g. `-treenodes
  false` or `--users n`. For a positive parameter use `true`, `yes`, `t`, and
  `1`.

- Imported usernames can now be mapped to existing usernames and mapped
  selectively by using one or more parameters of the form
  --username-mapping="import-username=target-username". The example would map
  all references to the user import-username in the imported data to the
  existing user target-username. The mapping is performed even with --map-users
  off.

- It is now possible to import volumes from CATMAID export files and other
  projects..

Miscellaneous:

- Tracing layer: a minimum skeleton length can now be specified in the layer
  options, causing the Tracing Layer to show only nodes of skeletons of at least
  this cable length (nm).

- Tracing layer: a minimum number of nodes can now be configured to only show
  skeletons of at certain minimum size (just like the existing minimum cable
  length constraint). This is configurable through the layer configuration,
  accessible by clicking the blue/white box in the lower left corner of stack
  viewers.

- Settings widget: visibility group conditions can now be inverted.

- Confirming a radius selection (Shift + Y) can now also be done using the Enter
  key.

- Neuron name searches and annotations should be much faster on larger
  instances.

- Basic support for touch screens (e.g. phones and tablets) is now implemented.

- CATMAID can now export files (e.g. CSVs, videos, etc.) of much larger size
  than before, if "Save exported files in streaming mode" is enabled in the
  Settings Widget. To make this work, the browser settings (chrome://settings)
  "Ask where to save each file before downloading" has to be enabled.

- Context aware help: by clicking the new question mark icon in the upper right
  corner, a context aware help dialog can be displayed on top of all other
  CATMAID tools. It provides some general guidance for the intended workflow
  with individual tools. This can be enable to be displayed by default as part
  of the Settings Widget. The display of this can also be enabled in a link to a
  view by appending `&help=true`. This will be added automatically if a help
  dialog is open during URL creation.

- Connectivity widget: the new "List links' button will open a Connector List
  with all links of the selected neurons.

- Selection table: the new checkbox "Link visibility" allows to change the
  behavior of the visibility checkboxes. So far the pre/post/text/meta
  select-all controls were only affecting the respective visibility options of
  visible/selected skeletons (default). With unlinked visibility
  pre/post/text/meta can also be controlled for all neurons, regardless of their
  visibility. This allows e.g. to only show synapses, but no skeletons.

- General search widget: a more flexible table is now used for display, which
  allows sorting, filtering and pagination.

- Neuron dendrogram: select currently active node by default when loading the
  dendrogram for the active skeleton.

- The right end of the status bar contains now a button to toggle the visibility
  of the top toolbars.

- Updating the copy of client side annotations will only request new data if
  there are actually new annotations. This makes loading of e.g. the Neuron
  Search widget faster.

- Boss databases can now be used as tile source type so that image data is
  loaded from them. More details: https://docs.theboss.io/docs/image.

- Docker: HTTP basic authentication can be configured by using the environment
  variables HTTP_AUTH_ENABLED, HTTP_AUTH_USER and HTTP_AUTH_PASS in the web
  container of the `docker-compose.yml` file (an example is given).

- Performance: selecting the closest node in a skeleton should now be faster.

### Bug fixes

- A race condition has been fixed that could in rare cases lead to inconsistent
  skeleton IDs in a skeleton that is merge into different skeletons by different
  requests.

- Landmark transformations: fix Moving Least Square transformations for skeleton
  fragments outside of source group bounding box.

- The Connectivity Graph Plot draws now individual bars in each sub-plot
  side-by-side and uses the same neuron names as other widgets (from CATMAID's
  neuron name service).

- Information based on historic information like the history animation in the 3D
  Viewer and the Neuron History widget includes merge information now correctly.
  Before, merge nodes were represented twice in a time slice that included the
  merge.

- The default connector type is now properly persisted as a setting.

- Neuron search: no duplicate entries are shown anymore, which could result e.g.
  when sub-annotations where allowed.

- Neuron similarity: when showing result skeletons in 3D, skeletons are now
  appended to the Selection Table of a 3D Viewer, rather than the 3D Viewer
  directly.

- Connectivity widget: the auto-connectivity CSV will now use formatted neuron
  names as column and row headers.

- Connectivity widget: the 'Export CSV' button will now respect name and
  annotation filters.

- Graph widget: ungrouping of one-element groups is now allowed.

- Graph widget: merging of grouped skeletons is now handled properly.

- 3D viewer: the depth test for connector partner spheres is now performed
  correctly and spheres should be rendered in the correct Z order.

- 3D viewer: mouse controls now work correctly in fullscreen mode.

- 3D viewer: the suggested width and height of the animation export are now by
  default a factor of two. This is required by the WebM encoder. Off values are
  reduce by one.

- 3D viewer: spatial select works now also without the active node highlighted.

- 3D viewer: no error is shown any more when attempting to move while in radius
  edit mode.

- 3D viewer: landmark transformed skeletons show now also radius spheres.

- Connector table: the section and tag columns are now part of the CSV export.

- Tracing tool: unneeded node updates are removed from initial tracing layer
  loading.

- Selection table: don't try to load missing skeletons from JSON file.

- Settings widget: default values for tracing layer skeleton limits can now be
  configured under Tracing Overlay > Tracing layer skeleton filters.

- The numpad delete key is now recognized as regular delete (if numlock is off).

- SWC neuron import: providing a neuron ID for an import works again and will
  now also set an optionally provided neuron name. Additionally, it is now
  required that a user importing skeleton data for an existing neuron ID has
  the rights to edit the skeleton instance as well as all its treenodes.

- Volume widget: volumes/meshes with annotation can now be removed properly.

- Volume widget: editing a volume by double clicking its table entry works
  again.

- Neuron dendrogram: correctly reload skeleton if it changes as a result of a
  split or merge. If a dendrogram node is selected, the respective skeleton will
  be reloaded after a split, even if its ID changed.

- The Notification Table can be opened again without errors.

- Exporter: connector links are now exported properly if the parameter
  --original-placeholder-context is used.

- Docker: the docker-compose setup now uses Postgis 2.5 internally and therefore
  allows upgrades from Postgres versions < 10 with Postgis 2.4.

- Docker: stale Postgres PID files will now be removed during a database upgrade
  in a docker-compose setup. PID files without actually running database
  processes prevented some updates before.

- Initial setup: create_configuration.py now also prints the media files
  directory as part of the webserver example configuration. This is the folder
  where e.g. some exported files are made available.


## 2018.11.09

Contributors: Andrew Champion, Chris Barnes, Tom Kazimiers, William Patton, Eric Trautman


# Notes

- Python 3 is now required for the back-end. We recommend the use of Python 3.6.

- CATMAID's version information is now presented in a different form. It follows
  the pattern `<base-version>[-dev]-<commit>`. The `<base-version>` is baked
  into the source code on a release. The `-dev` part will only be present if
  CATMAID's `dev` branch is used for deployment. It won't be present for
  `master` branch based setups. The `<commit>` part is the 10 digit version of
  the Git commit ID. This version representation is now also consistent with
  what is display in Docker images. In the rare event that no commit information
  can be found, `<commit>` will fallback to "unknown". This version will now
  also logged during start-up of the back-end.

### Features and enhancements

Connectivity matrix:

- The new checkbox labeled "Fractions" in the "Main" tab makes it now possible
  to display connector fraction instead of an absolute link number in each cell.
  The number of connections from one source row to a target column is divided by
  the number of total posynaptic connections that are made to the target
  skeleton (column). This makes columns better comparable to each other.

- The auto-connectivity matrix of a large set of skeletons can now be exported
  as CSV without displaying it using the "Auto-connectivity CSV" button. This
  makes it possible to export larger connectivity matrices in a usable format.

- The aggregation method for the connectivity count in groups can now be
  selected. Available are: sum (default), min, max and average.

3D viewer:

- Treenodes that are linked to connector nodes can now be scaled independently
  from other node handles using the "Link node scaling" option.

- Volume picking is now optional and disabled by default, i.e Shift + Click will
  go through volumes. To enable volume surface location selection, the
  "Pickable" checkbox needs to be checked.

- If Reconstruction Sampler domain shading or interval shading is used, a list
  of valid domains and intervals can now be specified in the "Shadings
  parameter" tab.

- The X/Y/Z rainbow coloring modes are now also available normalized to each
  individual skeleton.

- Add custom connector coloring. The pre and post colors can be adjusted in the
  "Shading parameters" tab.

- The X/Y/Z/ axes can now be displayed in the lower right corner using the
  "Axes" checkbox in the "View settings" tab.

Reconstruction sampler:

- Improve performance of interval length computation

- Sampled skeletons can now be split after the users confirm this is their
  intention. The split-off part of the skeleton will not contain any sampler
  information anymore. Intervals on the split-off part are removed, split-point
  crossing intervals are shortened and domain end points will be removed and
  recreated as needed.

- Sampled skeletons can now be merged into. All samplers that reference the
  merged-in fragment are deleted. If the merged fragment is merged outside
  of a domain, nothing special is happening---it is a regular merge. If the
  merge treenode is in a sampler domain, there are currently three options,
  "Branch", "Domain end" and "New domain": 1. Branch: add the new fragment to the
  skeleton without changing domain end nodes or intervals. This is only allowed
  if the merge target is not the start or end of an interval. 2. Domain end: add
  a new domain end node right where the merged in fragment starts. This keeps
  the new fragment isolated from the sampled domain. 3. New domain: a new
  domain is created for the merged in fragment. This also adds the domain end
  node from (2).

- Domain completion is now shown in percent along with interval coverage of the
  domain in "Interval" step.

- Merge decisions can now be limited when the 'merge' or 'merge-or-create' leaf
  handling mode is selected. This means a percentage can be specified which
  defined below which ratio of extra cable versus interval length the extra
  cable should be merged into the previous interval (if possible) rather than a
  new interval is created.

- Ignored lead segments can now be inspected in more detail using the
  "Uncovered domain parts" button the "Interval" step. This will open a dialog
  window with a histogram on all ignored leaf segments in the current domain.
  Clicking on individual bins will open a treenode table containing the
  respective start nodes of the ignored leaf segments. From this dialog, it is
  also possible to list all downstream/upstream partners linked to nodes in
  ignored segments of a domain.

- For samplers using the 'ignore' leaf handing mode, it is now possible to
  update this to 'short-interval' mode including the generation of missing
  intervals for existing domains. A visual confirmation dialog is shown. To use
  this, press the "Set short-interval leaf mode" button in the Domain tab.

- The Synapse tab now also shows all leaf nodes of an interval. This makes it
  easier to find the places where an interval needs to be continued.

Tracing layer:

- Tracign layer: cycle open end in reverse using Shift + Alt + R.

- Alt + Click now opens consistently the link type context menu, regardless of
  whether a treenode or connector node is currently selected.

- The layer options now allow to select a user who's tracing data won't be
  fetched from the server. The main motivation is to hide data imported by a
  dedicated import user by default and not even fetch it from the server.

- Similar to image data mirrors, it is now possible to configure read-only
  tracing data mirror servers from which the tracing data will load all data
  except for the active node, which will be read from the main server. This is
  particularly useful if connecting to the main server from a remote location.
  To make this work reliably, it is expected that physical replication is setup
  on the database level that mirrors the main server constantly. A separate
  CATMAID instance needs to be setup on the mirror server as well. To configure
  this, the "Read-only CATMAID mirrors" option in the settings widget can be
  used together with the "Read-only mirror index".

Neuron similarity:

- The new Neuron Similarity Widget makes it possible to compare neurons to each
  other, to neurons transformed based on landmarks as well as to arbitrary point
  clouds. Point clouds can for instance be created from light microscopy data.
  It creates a similarity ranking based on NBLAST. To open the widget, use Ctrl
  + Space or the Open Widget button and then search for "Neuron similarity".

- To compare two different objects, NBLAST will compare a query object pairwise
  with potential target objects. It iterates over each point of the query
  object, find the closest point in a target object and computes a score based
  on the distance of these points and their orientation to each other.

- This scoring is done based on a scoring matrix, which needs to be created
  before any comparisons can be made. Scoring matrices are typically reused and
  don't need to be recomputed every time. The "Configurations" tab allows to
  create new similarity matrices and lists existing ones. For a new scoring
  matrix, probabilities for distance and orientation are computed for both a set
  of of similar neurons and a representative sample of random neurons. Both are
  combined into a single matrix in which a value of zero makes a particular a
  pair of points equally likely to be random or to be a match. Values above zero
  make a match more likely. Computed similarity matrices can be visualized by
  clicking the "View" link in the Scoring column of the respective similarity
  configuration.

- With a similarity matrix computed, similarity queries ca be performed from the
  "Neuron similarity" tab. In its most basic form, this compares neurons to
  other neurons. It is also possible to select transformed neurons and point
  clouds as query type or target type in a search. This however requires
  additional setup (see below). Query and target skeletons can be selected by
  selecting a skeleton source for each. A similarity matrix has to be selected
  as well, but all other options have reasonable defaults. A click on "Compute
  similarity" queues a new similarity request, which is computed asynchronously.
  Once the task is complete its table entry will switch its status to
  "complete".

- Once completed, the similarity query results can be viewed by clicking on
  "View" in the "Scoring" column. This will open a new result window (or
  dialog, if selected in the "View" option), which shows the similarity ranking.

- To query with or against transformed skeletons, a landamark based "display
  transformation" has to be created. To do so, open the Landmark Widget, and
  create a transformation in its "Display" tab. Transformations created this way
  are selectable from the Similarity Widget, if "transformed skeletons" is
  selected for either query or target. Depending on available landmark groups,
  this could be for instance a skeleton transformation to its contralateral
  location.

- The Point cloud tab allows to import individual point clouds, along with an
  optional transformation and representative images. It also provides a list of
  all point clouds that are visible to the current user. A group visibility
  option during import allows to restrict visibility of imported point clouds to
  selected groups (which need to be added from the admin interface).

- The "Point cloud import" tab allows to import many point clouds at the same
  time, optionally transformed and with linked representative images.

Volumes:

- The general widget controls are now distributed across tabs.

- Annotations can now be used on volumes too. The "Annotate" button in the
  Volume Manager can be used to annotate all selected volumes.

- The "Add from file" button in the Volume Manager can now be used to import
  volumes from STL files.

- The "Skeleton innervations" tab allows to search for volumes that intersect
  with a set of query skeletons. A volume annotation can be specified to look
  only at volumes having this annotation. Optionally, exact result computation
  can be disabled to only compute skeleton/bounding-box intersections. This is
  slightly faster, but leads to false positives.

Docker:

- More CATMAID configuration options are now accessible through Docker
  environment cariables: CM_DEBUG, CM_FORCE_CONFIG_UPDATE, CM_WRITABLE_PATH,
  CM_NODE_LIMIT, CM_NODE_PROVIDERS, CM_SUBDIRECTORY, CM_CSRF_TRUSTED_ORIGINS.

- The Git commit from which a Docker image was built is now preserved and
  included in the CATMAID's version information.

CLI importer:

- If no user information except for IDs is present in the imported data, the
  importer will by default ask for a username and create new inactive users for
  those IDs (and update the referenced IDs). Alternatively, the --map-user-ids
  parameter can be specified, which will make the importer map referenced IDs to
  existing users. If an existing user with the respective ID is not available,
  the user is asked for a username and a new user will be created.

- With the help of a few additional progress bars, import progress can be better
  monitored.

- Database statistics are now automatically recomputed after an import, i.e.
  ANALYZE is run.

Miscellaneous:

- Each Tracing Layer is now listed as a skeleton source. All skeletons visible
  in their fields of view are made available to other widgets that way.

- Tracing tool: add icon button to toggle a node coloring mode in which each
  node is colored according to the length of their respective skeleton. The
  colors and cable length values when to use it can be set for three colors in
  the Settings Widget in the "Skeleton length coloring" section.

- The SWC exporter can now optionally mark a node as soma if it either is tagged
  as "soma", if it has a radius larger than a defined value or if it is the root
  node. All three conditions can be selected, and they will be applied in the
  order they are listed above. If selected, a soma tagged node will always take
  precedence.

- There is small copy-to-clipboard button left to the "URL to the view" link in
  the upper right corner of the user interface.

- The Ctrl modifier can now be used with - and + to animate zooming.

- New widget: stack info, which displays properties for stacks related to the
  active project.

- The node cache update management command `catmaid_update_cache_tables` can now
  update all caches configured in the NODE_PROVIDERS settings variable
  automatically when the `--from-config` option is provided.

- Admin: a projects/export JSON export of the visible project/stack structure
  can now be used directly in the Project/stack Importer by selection "JSON
  representation" as source and pasting the data into the text field.

- Neuron search: regular expressions are now optional for the neuron name.
  Unless the search string starts with '/', no regular expressions are used,
  but a regular case insensitive text search.

- Two new connector types are available: "tight junction" and "desmosome". Both
  can be created through the Alt + Click menu, are reciprocal and two links at
  one connector are allowed for each type.

- Connectivity widget: all available link types can no be selected to be
  displayed. Both the gapjunction and attachment checkboxes have been removed in
  favor of a more generic list select element.

- Tracing layer: the displayed tracing data can now be constrained to show only
  the N most recently edited skeletons. This settings adds to the skeletons
  selected by the N largest skeletons filter.

- Many tables should now allow for larger CSV exports.

- Connector table: the exported CSV file has now a more reasonable name and
  doesn't include all skeleton IDs anymore (this became impractical with larger
  sets).

- WebGL layers are now preferred by default.

- Project statistics: a top ten of the largest neurons is now displayed.

- Admin: a user import view is now available to import users from other CATMAID
  instances. It requires superuser permissions on the remote instance.

- DB integrity check management command: volumes are now checked to make sure
  all faces are triangles. The --tracing [true|false] and --volumes [true|false]
  command line parameters now allow to explicitly test only some parts of the
  database. By default all is tested.


### Bug fixes

- 3D viewer: loading a single node skeleton with smoothing enabled no longer
  causes an error.

- 3D viewer: nodes taged with 'uncertain' can be loaded again.

- 3D viewer: various rendering bugs for Reconstruction Sampler domains and
  intervals have been fixed.

- 3D viewer: stored node scaling settings are now properly restored.

- 3D viewer: TODO tag coloring doesn't override custom label colors anymore.

- 3D viewer: all synaptic site spheres are created and colored again.

- 3D viewer: camera won't flip anymore if it is upside down during animations.

- Tracing overlay: the border of the tracing window is now properly rendered.

- Tracing overlay: child node edition times are now correctly updated if the
  parent is deleted, which fixes occasional state matching errors.

- Tracing overlay: Shift + Click now works also with attachment connectors,
  should they be selected as default connector type in the settings.

- Reconstruction sampler: deleting samplers while other samplers on the same
  neuron refer to the same created boundary nodes no longer causes an error.

- Reconstruction sampler: cable length columns are now sorted numercially.

- Reconstruction sampler: all settings are now correctly reset when a sampler is
  selected or "New session" is pressed.

- Reconstruction sampler: a few corner cases for binary interval coloring have
  been fixed. Colors should now alternate in most cases.

- Connectivity matrix: synapse count based ordering works again.

- Connectivity widget: annotations on neurons (used for filtering) are now
  properly updated when they are changed in another part of CATMAID.

- Graph widget: edge color updates now trigger a redraw operation again.

- CLI importer: the ID sequence for the auth_user table is now properly reset
  after an import.

- CLI importer: missing treenode-connector links are now imported between
  connectors and placeholer nodes.

- CLI impoerter: the ID of reused objects is now proplery updated in imported
  data when --preserve-ids is used.

- CLI importer: skeleton summaries and edge tables aew correctly created again.

- CLI importer: unmapped imported users are now correctly saved.

- The error dialog prints now linen breaks and spaces correctly again, which
  improves its formatting.


## 2018.07.19

Contributors: Albert Cardona, Andrew Champion, Pat Gunn, Tom Kazimiers, Will Patton, Eric Trautman


### Notes

- Both the standalone Docker image and the Docker-compose setup can now be
  updated after a Postgres version change. This makes it possible again to use
  CATMAID versions after 2018.02.16 with Docker. The documentation has more
  information.

- This is the last CATMAID version with support for Python 2.7. Starting from
  next version, only Python 3 will be supported.


### Features and enhancements

Volume widget:

- Add a "List connectors" link to each volume, to show all connectors in a
  volume bounding box.

- The new "Min skeleton nodes" and "Min skeleton length" options allow to
  further constrain volume based skeleton selections ("List skeletons").

- The Connector List widget that is shown when clicking on "List connectors",
  now supports connector filtering. The volume of the link's row is now
  automatically set as filter in the new Connector List widget. This means
  connector links in this table are now shown only if they intersect exactly
  with the volume (and not only with the bounding box like before).

- State saving is now supported.

3D Viewer:

- The line width of skeletons can be adjusted again on platforms other than
  Linux. This Requires "Volumetric lines" in the "View settings" tab to be
  enabled (it is by default). Unchecking this option brings back the previous
  line rendering behavior.

- The new "Focus skeleton" button in the "View" tab will look at the active
  skeleton's center of mass from the current camea location.

- Volumes can now be smoothed by subdivision. The volume option panel available
  from the View Settings tab now contains a "Subdivide" checkbox.

- A volume's bounding box can now be displayed using the "BB" checkbox that is
  available for visible volumes in the volume option panel.

- New coloring option: X/Y/Z rainbow lookup table coloring for active stack
  dimensions.

- The active node respects now a node radius by default and is scaled to 1.5x
  its size. This behavior can be disabled using the "Radius adaptive active
  node" checkbox in the "View settings" tab.

- Catalog export: use global neuron name for sorting and display by default.

- Catalog export: support for multiple neurons per panel has been added
  (separate from pinned neurons). The export dialog contains now a "Skeletons
  per panel" input field. Essentially, the displayed skeletons can bow be
  iterated in batches.

- Catalog export: individual skeleton panels can now also be exported as PNG
  instead of SVG, which reduces the file size, export time, parsing time. Plus
  it allows for an exact copy of what is shown in the 3D Viewer.

- Catalog export: in orthographic mode it is now possible to export a scale bar
  on either none, the first or all exported panels.

- If the estimated size of the tiles to load for a Z plane exceeds 100 MB, users
  are asked for confirmation.

Connectivity matrix:

- Connector node filters can now be applied using the funnel icon in the widget
  title bar.

- The new "Groups" tab allows to group rows, columns or both by their displayed
  name.

- State saving is now supported.

Reconstruction sampler:

- Different leaf handling strategies are now available to be selected for a
  sampler. The behavior so far (and current default) is to just ignore leaf
  segments that are shorter than the interval length minus the error margin.
  Alternatively, it is now possible to merge the leaf segment into the last
  interval, to create new shorter intervals for the leaf segments or, combining
  both, it is possible to try to merge it into the last interval and if that's
  not possible (e.g. on a small twig with no previous interval on the same
  segment), then create a new short interval. This option is available in the
  Sampler tab.

- Both the domain table and the interval table now show the cable length of each
  domain and interval in nanometers, respectively. Additionally, the interval
  tab also show the aggregated cable length of all completed intervals.

Tracing layer:

- The new option "Update tracing data while panning" allows to configure weather
  the tracing data on the layer will be updated when the view is panned around.

- A set of new options allows now to configure a "tracing window", which will
  restrict tracing data loading by allowing it only in view centered rectangle.
  Width and height can be configured independently. This is useful for remote
  review and tracing.

- A new option to show only the N largest skeletons in a field of view is now
  available for the layer settings (and the API).

Miscellaneous:

- The behavior of the Ctrl modifier on section navigation with , and . can now
  be inverted using the "Animate section change by default" option in the
  Settings Widget.

- Connectivity widget: annotations can now be used for additional filtering per
  partner table.

- Split/merge dialog: the node count of the individual parts is now shown when
  hovering over their cable length information.

- Review widget: the user who created the last node of each segment is now
  displayed in the review table. This allows to focus review on segments not
  created by oneself.

- A skeleton cable length limit can be set so that a warning is displayed if a
  change to the skeleton morphology results in a cable length larger than the
  limit. This is available in the Warnings section of the Settings Widget.

- Node filters: if a neuron name is provided for a rule, the rule is now valid
  for all neurons with neuron names that include the provided name and not only
  exact matches.

- Neuron name display: neighboring duplicate name components are now removed by
  the default. This setting can be adjusted from the Annotation sections in the
  Settings Widget.

- Boolean parameters for API endpoints are no case-insensitive, allowing the use
  of regular boolean values in requests from Python.

- CLI exporter: the new --excluded-annotation parameter can be used to exclude
  neurons from the export based on annotations.

- CLI exporter: placeholder nodes are now exported as completely new skeletons
  that are not linked to their original skeleton, unless it is part of the set
  of exported skeletons or the --original-placeholder-context flag is provided.


### Bug fixes

- Measurements table: column headers in CSV export are now quoted.

- Export management command: the default output filename can be used again.

- Export management command: class instances and links of skeletons and neuronsa
  are now exported alongside treenodes.

- Neuron name service: missing naming components don't lead to removal of all
  whitespace between neighbors anymore.

- Initial skeleton coloring of merge dialog when merging from smaller into
  larger skeletons is fixed.

- 3D viewer: refreshing the active skeleton does not refresh all skeletons
  anymore.

- 3D viewer: connector restrictions like "show only shared connectors" now
  respect the pre/post visibility toggles in the Selection Table.

- 3D viewer: the initial text scaling for label text is now correctly set again.

- Reconstruction sampler: during interval creation preview, only intervals from
  the currently active domain are now shown.

- Graph Widget: when subscribed to other widgets, their skeletons are not
  removed anymore from the Graph Widget when the other widget is closed.

- Neuron Search: annotation data range can be used again.

- The Strahler number computation no correctly increases the Strahler number
  when two more children have the local maximum number rather than requiring all
  children to share the same number.

- Radius editing: using undo (Ctrl + Z) after editing the radius of a node works
  now without an error message.


## 2018.04.15

Contributors: Albert Cardona, Andrew Champion, Chris Barnes, Rob Court, Tom Kazimiers


### Notes

- Requires a virtualenv update.

- A new management command "catmaid_find_node_provider_config" is available,
  which can be used to compare different node providers on existing data, which
  is useful to configure the NODE_PROVIDERS setting.

- The Docker images now support the options CM_HOST and CM_PORT to configure
  where uwsgi is listening.

- When using the Javascript console, node positions returned from tracing
  overlays are now in project space coordinates (physical nm), not stack space
  voxel coordinates. Transformation to project space is no longer necessary.

- Postgres 10+ is now required.

### Features and enhancements

Layouts:

- A new "Layouts" menu is shown in the top bar when a project is opened. It
  allows to save the current window layout under a name, it provides an option
  to close all widgets and will show all available layouts as menu entries.

- Layouts store window arrangement, window sizes, tabs and subscriptions.

- Saved layouts can also be manually configured from the "Custom layouts"
  setting in the Settings Widget.

- Tabbed windows are now supported in layout specs by using "t([a, b, c])" where
  a, b, c or any other number of elements can be children of the tabbed window.

Landmarks:

- Support transformation of nodes that cross space between landmark groups and
  even reach into target groups. This allows to e.g. transform skeletons that
  cross the midline. Doing this is enabled by default, but can be disabled
  through the "Interpolate between groups" option.

- Virtual transformed skeletons are now also shown on a separate layer in all
  open Stack Viewers. Nodes of those skeletons can currently not selected. To
  disable the Landmark Layer, uncheck the "Show landmark layers" checkbox in the
  Display tab's button panel.

- The new "Edit landmark" tab provides a simpler interface to add new landmark
  locations to landmark groups. If the option "Update existing landmark
  locations" is selected, new landmark locations will replace existing ones
  shared between the provided landmark and the selected group. The lower
  section of this tab allows to edit links between landmark groups, which can
  be used for rule based display transformations.

- As an alternative to selecting a target landmark group explicitly to create a
  display transformation, it is now possible to instead select a target relation
  in the Display tab. Doing so will automatically create all display
  transformations from the source group to all landmark groups transitively
  linked to the source group using the selected relation. The reciprocity of
  relations is respected.

- The new "Create groups" tab provides an option to create landmark groups along
  with required landmarks from the bounding boxes of two volumes. This allow to
  quickly create simple landmark group mappings.

- The color and extra scaling for nodes on Landmark Layers can be adjusted from
  the widget.

- All 3D Viewers are now enabled by default as transformation display target.

- State saving is now supported.

3D Viewer:

- A scale bar can now be displayed when in orthographic mode. The scale bar
  can disabled via a checkbox in the View Settings tab.

- PNG and SVG exports offer now a filename input field.

- Loaded volumes are now stored along with their styling in the widget state.

- Landmark groups are now show with landmark name labels. This can be disabled
  from the landmark menu.

- Text scaling can be adjusted from the View tab.

- The width and height of animation exports are now restricted to even numbers.
  This is required by the H264 codec we refer to in our documentation.

Graph widget:

- The old "Graph" tab was split into two: "Nodes" and "Edges", each with the
  corresponding functionality.

- New feature: color edges with the same color as the source node, the target
  node, or the general color specified in the "Properties" menu (from the "Main"
  tab). See the "Edges" tab.

- New feature: change the arrow shape to a circle, diamond, tee, etc. The new
  "Set" button in the "Edges" tab applies the change to selected nodes.

- New feature: the new "Selections" tab can record sets of nodes, stored as a
  named selection. Then these can be selected or deselected.  The "Select all"
  button selects all nodes from all created selections.

- Basic state saving is now supported.

Reconstruction Sampler:

- Intervals are now displayed with only two colors by default, it makes
  distinguishing many intervals easier. The previous multi-color mode can be
  reactivated from the preview window.

Tracing general:

- The settings widget allows now to configure a "fast split mode" and a "fast
  merge mode" to allow particular groups of skeletons to be split and  merged
  without confirmation. Similarly to Visibility Groups, these Fast Split/Merge
  Groups can be defined in terms of a universal match (all skeletons), a
  required meta-annotation or a creator ID.  In fast split mode, all annotations
  from the split skeletons are copied over to the split off part. In fast merge
  mode, all annotations are taken over from a skeleton merged in without
  confirmation.

- The `P` shortcut (peek) will now show the closest skeleton to the cursor in
  all open 3D Viewers. To show the active skeleton use `Shift + P`.

- A move/navigation mode can now be used using the new (third) button in the
  tracing tool bar. If enabled, no mouse based node actions will be performed
  anymore. Left mouse button clicks/movements are handled like right mouse
  button clicks/movements.

- The Split Neuron Dialog has now "select all" checkboxes for annotations.

Statistics widget:

- Statistics widget: The new option "All" in the time unit selection control
  allow to aggregate user data for the whole time range.

- The number of newly created treenodes is now displayed alongside the cable
  length in the contribution table.

- Each user can now be included in an aggregate statistics row at the end of the
  table by checking the checkbox in front of the username.

- Add extra Refresh button to top bar.

Volume widget:

- The new link "List skeletons" in each volume table row allows to open a new
  Selection Table containing all skeletons the bounding box of the respective
  volume intersects. Due to large numbers of skeletons in bigger volumes, this
  is currently mainly useful for smaller volumes.

- When creating box volumes, the new button "Define cube at
  current location" allows to conveniently create a cube with a configurable
  edge length at the current location.

Miscellaneous:

- Basic Search: allow search for treenode IDs and connector IDs.

- Project administration: selected projects can now be exported as JSON or YAML
  file using the respective action from the drop-down menu.

- In addition to the '/apis' endpoint, the API documentation is now also
  available as part of the general documentation.

- Connectivity Widget: partner header indexes can now optionally be replaced
  with the neuron name and rotated by 90 degrees.

- The Keyboard/Mouse Help Widget has now a text filter, which allows to show
  only items containing a particular text.

- The Tracing Overlay has a new setting "Allow lazy node updates", available in
  the Settings Widget. If enabled (default), stack viewers can skip node updates
  if a change didn't occur in the Viewer's field of view. This is useful when
  e.g. the Connector Viewer is open while tracing, because not all viewers get
  update due to the addition of a node.

- Selection Table: Skeletons can now be imported from CSV files.

- The status bar shows now both stack space and project space coordinates of the
  mouse cursor.

- The skeleton projection layer works now with orthogonal views.

- Detailed review colors are now enabled by default. To get the old behavior
  back, adjust your settings (admins can do this for the whole project or
  server).

- Stacks can now be created whose planar axes have anisotropic resolution.
  The stack viewer will display these stacks correctly by scaling tiles
  separately along each axis. The tracing overlay is also compatible with these
  stacks in all orthoviews.

- Added H2N5 tile source type.

- Due to the new skeleton summary tables, some APIs are much faster now:
  1. Obtaining review info skeletons with /{project_id}/skeletons/review-status,
  2. API and connectivity information through /{project_id}/skeletons/connectivity,
  3. Listing skeletons with a minimum node count with /{project_ids}/skeletons/
  4. Getting skeleton node count with /{project_id}/skeleton/{skeleton_id}/node_count.

  In consequence the following widgets became faster too: Connectivity Widget,
  Selecting skeleton counts in the Statistics Widget, Review count based
  coloring (e.g. in Graph Widget). Opening the Merge Dialog is also faster due
  to this change.


### Bug fixes

- Reconstruction Sampler: 3D visualizations for interval preview and color mode
  were sometimes wrong and showed additional intervals. This is fixed now.
  Actual interval boundaries were not affected and are correct.

- Reconstruction Sampler: Individual intervals are not silently deleted anymore
  if referenced start or end node is deleted. As consequence interval start and
  end nodes can't be deleted anymore.

- Measurement table: no error is shown anymore after merging two listed
  skeletons.

- Radio button drop-downs and checkbox drop-downs now hide on a mouse click
  outside of the control.

- Review: fix node selection error appearing during review of some virtual
  nodes.

- Tracing layer: when trying to create a second presynaptic node to a connector,
  a warning is now shown instead of a full error dialog. Also the previously
  created target treenode isn't created anymore in this case.

- Tracing layer: prevent browser context menu on tracing overlay right click.


## 2018.02.16

Contributors: Andrew Champion, Albert Cardona, Chris Barnes, Tom Kazimiers

## Notes

- Three new OS package dependencies have been added (due to a Django framework
  upgrade), make sure they are installed:

  sudo apt-get install binutils libproj-dev gdal-bin

- Python 3.6 is now supported. Make sure to update your settings.py by replacing
  the line

  COOKIE_SUFFIX = hashlib.md5(CATMAID_URL).hexdigest()

  with the following line:

  COOKIE_SUFFIX = hashlib.md5(CATMAID_URL.encode('utf-8')).hexdigest()

- A virtualenv upgrade is required. To correctly install one updated dependency,
  the django-rest-swagger Python package has to be removed first from from the
  virtualenv, before the virtualenv is updated:

  pip uninstall django-rest-swagger
  pip install -r requirements.txt

- `requirements` files now inherit from each other: `-test.txt` includes
 the production requirements, `-dev.txt` includes test (and therefore
 production) and doc.

- CATMAID extensions no longer require users to manually edit their
  `INSTALLED_APPS` in `settings.py`. Remove if they are already in use.

- The NODE_PROVIDER settings variable (settings.py) is replaced with the
  NODE_PROVIDERS variable. The new variable takes a list of node provider names,
  which are iterated as long as no result nodes are found. Replace the former
  single string value with a list with this name as single element, e.g. if
  the current setting reads NODE_PROVIDER = 'postgis2d', replace it with
  NODE_PROVIDERS = ['postgis2d'].

- Three new types of cache backed node providers have been added: cached_json,
  cached_json_text, cached_msgpack. Tests suggest that cached_msgpack is the
  fastest.


### Features and enhancements

Reconstruction Sampler:

- 3D previews now allow to use a white background and toggle meta spheres.

- To match a given interval length, the Reconstruction Sampler will now create
  new nodes during interval creation. This allows better sampling on long
  straight lines without intermediate nodes. To disable this behavior uncheck
  the "Create bounding nodes" setting. Newly created nodes are automatically
  labeled with the "sampler-created" tag.

- By adjusting the new interval "max error" setting, it is possible to only
  create bounding nodes (if enabled) if the closest existing node is farther
  away from the ideal location than the max error value. This allows better
  reuse of existing nodes.

- Created interval boundary nodes are also automatically deleted on sampler
  removal, if possible. If a created node has not been altered in any way during
  its life time and it still forms a straight line with its parent and single
  child, it can be removed. Otherwise the node is kept.

- A new "Partner" step has been added. After a connector is selected at random,
  users are now asked to add all partner nodes to the synapse and let the widget
  choose a partner site for them.

- Sections that should be interpolated (e.g. because of large tracing data
  shifts due to image data shifts) are now respected and not over-sampled
  anymore.

- Completed intervals can now be optionally excluded from random selection.

Node Search:

- Tagged connector nodes are now shown in search results.

- Annotation search results allow now to open the Neuron Navigator page for the
  respective annotation.

Graph Widget:

- It is now possible to show links of all connector types. By default, only
  synaptic connectors are available, but this can be changed using the "Link
  types" drop down control in the Graph tab. There also the edge color for
  particular link types can be set.

- The edge color button in the option dialog has been replaced with a link type
  drop down which allows to set color and visibility per connection type.

3D Viewer:

- Stored interpolatable sections are now loaded by default. Additional project
  space sections can be configured from the Skeleton filters tab.

- Custom tags can now also apply to predefined labels like TODO or
  uncertain_end.

Miscellaneous:

- The maximum number of frames per second rendered by a stack viewer window can
  now be adjusted through the Settings Widget > Stack view > Max frames per
  second.

- The Open Widget dialog is now only opened with Ctrl + Space when no other keys
  are pressed. This allows to use key combinations like Ctrl + Shift + Space + >
  to browse smoothly through the image stack while hiding the tracing layer.

- The active node can now be moved in Z by holding the `Alt` key and
  using `,`/`.`. The stack viewer follows the node.

- Filters: a Reconstruction Sampler Domain node filer is now available. The
  required node ID can be optained from the Reconstruction Sampler Widget.

- Neuron History: a lower and upper bound for the time window in which changes
  are respected and counted can now be set.

- On CATMAID front-pages (project overview) the keys 0-9 can now be used to open
  the n-th stackgroup or stack, stackgroups have precedence.

- Sections in which nodes should be interpolated for various displays can now be
  persisted in the database using the "interpolatable sections" data model from
  the admin interface.


### Bug fixes

- Reconstruction sampler: Strahler shading color updates work now reliably.

- Reconstruction sampler: connectors in neighboring intervals are now not
  included anymore in connector listing.

- 3D Viewer: SVG export styles are correctly applied again, the exported data
  isn't transparent anymore.

- 3D Viewer: custom label matches are now always given precedence when multiple
  labels are matched on a node.


## 2017.12.07

Contributors: Albert Cardona, Andrew Champion, Chris Barnes, Tom Kazimiers
### Notes

- PostgreSQL 9.6 and Postgis 2.4 are now required.

- A virtualenv upgrade is required. To correctly install one updated dependency,
  the django-rest-swagger Python package has to be removed first from from the
  virtualenv, before the virtualenv is updated:

  pip uninstall django-rest-swagger
  pip install -r requirements.txt

- New settings field: CROPPING_VERIFY_CERTIFICATES. This controls whether SSL
  certificates should be verified during cropping and defaults to True.

- The NODE_LIST_MAXIMUM_COUNT setting can now be set to None, which disables
  node limiting. If node count limiting isn't really needed in most cases, this
  can slighly improve query performance.

- The file `UPDATE.md` will now list all administration related changes for each
  release, including required manual tasks. These changes also continue to be
  part of this change log.

- Requires running of: manage.py catmaid_update_project_configuration

- Tracing data is now by default transmitted in a binary form, please make
  therefore sure your web-server applies GZIP not only to the "application/json"
  content type, but also to "application/octet-stream". For Nginx this would be
  the gzip_types setting.


### Features and enhancements

Node filters:

- A new node filter called "In skeleton source" has been added. This allows to
  add a filter which only allows nodes of a particular set of skeletons,
  accessed through a skeleton source. This can be useful to look at connectivity
  of a particular set of neurons. It can of course be combined with other
  filters like volume intersection.

- New filter: Pruned arbor, which keeps the arbor proximal to the (tagged) cut
  points, discarding distal subarbors.

Connector table:

- Node filters are now supported.

- Attachment connectors are now supported.

Landmarks:

- The new "Landmark Widget" allows to create landmarks, form groups of them and
  use these groups to virtually transform skeletons from one landmark group into
  another one. This can be used e.g. to find homologues neurons. Virtual
  skeletons can currently displayed in the 3D Viewer.

- Defining landmarks and their groups is done in two stages: 1. define abstract
  landmarks and group those abstract landmarks. 2. link locations to individual
  landmarks and their presence in a group.

- Abstract landmarks represent e.g. a feature that can be found at multiple
  places in the data set, like the entry point of a particular neuron on the
  left and right side of a Drosophila brain. The left and right side of the
  brain would then be represented as groups, each one having expected abstract
  landmarks as members.

- Creating new abstract landmarks and groups can be done through the respective
  "Name" fields and "Add" buttons in the Landmarks tab. To link an abstract
  landmark to a group, click on either an existing landmark group member in the
  landmark groups table or on the "(none)" placeholder. The newly opened dialog
  will allow to associate landmarks with groups. Landmarks can be member of
  multiple groups.

- Linking locations to landmarks and the groups they are member of is done by
  using the right click context menu on either an existing location in the
  "Locations" column of the Landmarks table or the displayed "(none)"
  placeholder. Currently, the location of the active node or the center of the
  stack viewer can be linked. When using the latter option, it might be a good
  idea to enable the display of reference lines in the Settings Widget.

- To be able to use a landmark location in a transformation, the locations
  linked to landmarks need to be associated with at least one group. If for
  instance a physical location for the abstract landmark representing a
  particular neuron entry point has been found for the left side of a Drosophila
  brain, this location would be linked to the landmark itself and to the group
  representing the left side of the brain. To link the location to the group,
  right click the index number in the landmark's row in the Location table, the
  context menu will allow to add the landmark to all groups the abstract
  landmark is a member of (removal works the same way).

- Virtual skeleton transformations can be created from the "Display" tab. After
  selecting a target 3D Viewer from the drop down menu, the skeletons to create
  transformed virtual version for, have to be selected by choosing a skeleton
  source. With this done, a source and target landmark group can be selected.
  Transformations are only expect to provide reasonable results if the
  transformed skeletons are "enclosed" by the landmark group.

- The "Import tab" allows to import multiple four-column CSV files into landmark
  groups. The expected format is: Landmark name, X, Y, Z. Each file can be
  associated with one landmark group, landmarks with the same name will be
  matched.

3D viewer:

- Landmarks and landmark groups can be displayed. Similarly to volumes
  individual groups can be selected and adjusted through the "View settings"
  tab. Apart from the color and mesh-faces option for groups, it is possible to
  scale landmarks.

- All visible skeletons can now be exported as Wavefront OBJ file. Each skeleton
  will be rendered as a separate group, colors are preserved and written out as
  material file (MTL). Both files can be compressed as ZIP file on the fly and it
  is possible to generate a simple line based export as well as a mesh based
  representation using a user definable radius. The generated ZIP file can be
  used with services like augment.com.

Neuron history widget:

- A user filter can now be applied through the respective checkbox drop down
  element. If at least one user is selected, only events caused by those users
  are respected.

New connector types:

- Two new connector relations are available: attached_to and close_to. Like
  other connector relations, they can be used to link treenodes to connectors
  and can be used with the help of  Alt + Click context menu when a treenode is
  selected. They are available as "Attachment" and "Close to".

- If If a connector has at least one attachment relation is viewed as
  "Attachment connector" and additional clicks with such a connector selected
  will create "Close to" edges.

- To add more information about the nature of an attachment, the connector
  should be labeled, e.g. as "vesicle".

Connectivity Widget:

- All skeletons linked through a attached_to -> connector -> close_to
  relationship are now shown in a separate table if the "Show attachments"
  option is enabled.

Export management command:

- The export management command will now also export meta-annotations when the
  --annotation option is set. All meta-annotations of annotations directly
  linked to the exported neurons are exported, too.

- Users referenced by any of the exported objects are now also exported
  automatically. This can be disabled using the --nousers options.

- User references are now stored as usernames rather than numerical IDs. This
  removes the requirement of always also exporting user models, because users
  can be mapped based on their usernames.

Import management command:

- The new --map-users option allows to map users referenced in the imported data
  to already existing users in the database. This makes updating existing
  databases easier and removes the de facto import data requirement to contain
  user models. By default --map-users is not set.

- The new --create-unknown-users option will instruct the importer to create
  new inactive user accounts for users that aren't included as objects in the
  imported data. If user mapping is enabled, accounts would only be created for
  users that can't be mapped and are also not included in the import data. By
  default --create-unknown-users is not set.

- Imported class, class instance and relation objects are skipped when
  existing objects in the target project have the same name. This makes merging
  of projects also possible for semantic data (e.g. annotations, tags). The only
  exception are neuron class instances, where two different objects are allowed
  to have the same name.

- The importer now won't keep the IDs from spatial objects in the input source,
  but will instead always create new objects. This ensures no existing data is
  replaced and allows importing different sources into a single CATMAID
  instance. If the original IDs have to be used, the ``--preserve-ids`` option
  can be used. This is done for treenodes, connects, and their links.

Miscellaneous:

- Users can now choose alternative markers for connector nodes, which do not
  obscure the object being annotated: this encourages manually annotating
  synapses etc. in a manner which is more comparable with automated detections

- Exported sub-stacks now include the Z resolution.

- Added table of reviewers vs number of nodes reviewed to the "Summary Info"
  in the Selection Table widget.

- Synapse distribution plot: global and single-axis zoom and pan are now
  supported.

- Neuron dendrogram: nodes linked to connectors (synaptic sites) can now be
  highlighted.

- Tracing layer: cached tracing data is now used by default when showing
  sub-views of previously loaded data. This is useful for e.g. quickly zooming
  in. Like with the regular node cache, views not used for one minute will be
  thrown away.

- All users can now view their user analytics plot with the help of the Project
  Statistics widget.

- The NRRD file export can now transform from FAFB v14 into template brain
  space.

- Synapse Fractions: the button "Group all ungrouped" will move all skeletons
  that are not part of a group already and not part of "others" into a new
  group. To also include skeletons in "others", use a synapse threshold of zero
  in the "Filter partners" tab.

- Selection Table: Open/Save (JSON) does now preserve the order of skeletons.

- Tracing data should load faster due to spatial query improvements and
  reduction of transferred data. The tracing layer transfers data now in binary
  by default, which can be adjusted in through the tracing layer settings.

- The catmaid_setup_tracing_for_project management command does not require a
  --user argument anymore. If not provided, the first available admin user will
  be used.

### Bug fixes

- 3D Viewer: the visibility of skeletons with connector colors the same as the
  skeleton can now be controlled correctly.

- Selecting nodes explicitly with multiple stackviewers open (e.g. by
  Shift-Click in the 3D Viewer) sometimes raised an error about not being able
  to find the selected node. This is fixed now.

- Entries in the Treenode Table can now be correctly sorted by date.

- Cropping tasks can now work with HTTPS URLs.

- Graph widget: new skeletons can now be added again after individual skeletons
  have been split.


## 2017.10.02

Contributors: Chris Barnes, Dylan Simon, Albert Cardona, Andrew Champion, Tom Kazimiers

### Notes

- A virtualenv update is required.

- This release adds optional statics summary tables, which can increase the
  performance of project/user statistics significantly, but statistics will also
  be correct without them. The additional table keeps aggregated information
  about various user actions. To initialize this table, the following
  manangement command has to be run after the migration:

    ./manage.py catmaid_populate_summary_tables

  To maintain good performance, this command has to be run regularly, e.g.
  through a cron job or Celery every night. Because summary updates are
  incremental by default, they don't take much time to update.

- CATMAID's Docker images changed: The existing `catmaid/catmaid` image is now
  only a base image that is used for a simple standalone demo image, available
  as `catmaid/catmaid-standalone`. Additionally, the base image is used in a new
  docker-compose setup, which can be used if persistent data is required. The
  documentation has been updared with all the details.

- The Docker default port is now 8000 for both regular setups and docker-compose
  setups.

- The data view "legacy project list" has been renamed to "simple project list".
  It now supports separate project title and stack title filters, which can be
  preconfigured using the data view config options "projectFilterTerm" and
  "stackFilterTerm". For both simple terms and regular expressions can be used.
  The filter input boxes can optionally be hidden by setting the "filter" config
  property to false.

- Running periodic tasks is now easier and a default setup for cleaning up
  cropping data at 23:30 and update tracing project statistics at 23:45 every
  night is now available. All it needs is to run a Celery worker and a Celery
  beat scheduler. The documentation has more details.

- The cropping output file file name prefix and file extension can now be
  specified from settings.py. The defaults are:

  CROPPING_OUTPUT_FILE_EXTENSION = "tiff"
  CROPPING_OUTPUT_FILE_PREFIX = "crop_"

- CATMAID can now make use of a ASGI server to utilize WebSocket connections.
  Such a server (e.g. Daphne) needs to handle URLs that start with /channels/.
  Currently only messages can be updated this way, which already removes many
  requests for setups with many users. This allows for instance an immediate
  feedback after a cropping a sub-stack finished without requiring the client to
  check for new messages every minute.


### Features and enhancements

Project/user statistics:

- The widget should now be much faster.

- Import actions are not counted anymore by default. The "Include imports"
  checkbox can be used to change this.

- State saving is now supported.


Neuron history:

- Events by different users are now collected in separate bouts to attribute
  parallel user activity. To restore the previous behavior (users are ignored)
  the "Merge parallel events" checkbox can be checked.

- State saving is now supported

- Individual neurons can be removed with the help of an "X" icon in the firs
  column.

- A "total time" column has been added, which aggregates time across all active
  bouts formed by both tracing and review events. Since events are binnned in
  bouts, the total time is not just the sum of both tracing time and review
  time.


Node filters:

- A Reconstruction Sampler interval can now be used as a node filter. This
  allows e.g. reviewing only an interval or look only at the connectivity of
  the interval.


Graph Widget:

- Edge labels can now take different forms and can be configured in the
  properties dialog. There are two new label options available: "Fractions of
  outbound connections" and "Fractions of inbound connections". Instead of an
  absolute number they display the relative fraction. This works for both
  regular connections and connections involving groups.


Reconstruction sampler:

- Intervals for a particular interval length can now be previewed before
  creating a new sampler. To do so, use the "Preview intervals" button in the
  Sampler tab.

- Interval reviews can now be initiated directly from the interval step table.
  It will open a new review widget with pre-set interval filter and added
  skeleton. The same is possible from the synapse workflow step using the
  "Review interval" button.


Layouts:

- The Stack View section of the Settings Widget allows now the configuration of
  a list of default layouts that can be applied to newly opened stacks and stack
  groups. Layouts are useful for having a reasonable default configuration of a
  newly opened CATMAID workspace including stacks and stack groups.

- Layouts mimic nested function calls and are constructed from v(a,b) and h(a,b)
  elements for vertical and horizontal splits, o(a) for optional windows, where
  a and b can each be other v() or h() nodes, one of [XY, XZ, ZY, F1, X3D] or any
  quoted widget handle (e.g. "neuron-search", see Ctrl + Space). At the moment,
  in o(a), "a" can't be XY, XZ or ZY. To reference the 3D Viewer use X3D.

- By default only one layout is available: organize XY, XZ and ZY in four
  quadrants using one additional window (if non available the help page). This
  is its specification: h(v(XY, XZ), v(ZY, o(F1))). With h() and v(), horizontal
  and vertical splits are declared, respectively. With o(F1) a help window will
  be opened as fourth window if not already another window exists.

- Useful for organizing orthogonal views in a custom way and to create default
  workspaces. For instance, to always open a Neuron Search widget right to the
  a single XY view stack, the layout can be used: h(XY, "neuron-search").


CATMAID extensions:

- As well as supporting standalone 3rd party static files, CATMAID now supports
  fully-featured extensions, which can include database models, API endpoints,
  and tests as well as static files.

- CATMAID extensions are Django apps which follow a particular layout, and can
  be installed with `pip`

- The goal is for CATMAID extensions to be reusable and interoperable
  between versions and installations of CATMAID, reducing the need to fork it
  and keep the fork updated in parallel.

- More details can be found in the docs.

- CATMAID-autoproofreader extensions has been added to the list of
  known extensions.


3D viewer:

- Volumes can now be filtered in the volume drop-down menu with the help of a
  built-in text box.


Miscellaneous:

- The Open Widget dialog now displays a table that includes more information on
  widgets. Instead of the previously used auto-completion this table is now
  filtered.

- If multiple tile layers are used, the stack viewer layer settings (blue white
  box in lower left corner) allow to set which stacks should be respected if
  broken sections are skipped. This can be done through the "Skip broken
  sections of stacks" drop-down menu. Whether layers added after the first layer
  should be respected by default when checking for broken sections can be set in
  the Settings Widget in the "Stack view" section.

- The dialog to add a new annotation displays now the existing annotations as
  well.

- Tabbed windows: changing window aliases are now reflected in tab headers.

- The performance of node creation and deletion operations has been improved by
  preventing full node updates after these operations.

- Widgets with state saving support now also support removing previously saved
  states through a button in the widget controls available through the window
  icon in the widget title bar.

- The Selection Tool (the first icon in the top bar) has been removed, because
  it didn't provide any functionality. It is replaced by an icon to show the
  "Open Widget" dialog, which can otherwise be shown using Ctrl + Space.

- When splitting a skeleton on a virtual node, the virtual node will now only be
  instantiated if the user presses OK in the dialog, canceling won't cause a
  change of the virtual node.

- The default for hiding tile layers if the nearest section is broken (instead
  of showing the next available) can now be configured from the Settings Widget
  in its Stack View section.

- `plotly.js`, a d3-based plotting library, is now available within CATMAID,
  making it much easier to generate common plots.


### Bug fixes

- Review widget: moving in reverse direction from a virtual node doesn't show
  error anymore.

- Review widget: the Shift + Q key combination to select the next unreviewed
  node in downstream direction is respected again.

- Review widget: Shift + W and Shift + Q work now correctly if the first
  unreviewed node is a virtual node.

- Key combinations involving the Alt key were not respected on Mac OS. This is
  fixed now.

- Reconstruction sampler: the list of connectors in the selected interval of the
  synapse workflow step is now complete when refreshed.

- 3D viewer: the error shown when changing skeleton properties with an active
  connector restriction is fixed.

- The neuron history widget now calculates both tracing time and review time
  correctly.

- 'Peek skeleton' (P key) works again.

- The Split Skeleton Dialog updates the embedded 3D view again after all
  skeletons are loaded.

- Former partner nodes of deleted connector nodes can now be deleted without an
  additional tracing layer update.

- The Skeleton Projection Layer can now use the skeleton source colors and other
  colors source again.

- The simple front end data view's project filter works again

- Skeleton source subscriptions: opting in and out of applying color changes in
  source skeletons to existing target skeletons works again.

- Dragging nodes in stacks with smaller resolutions (larger nm/px) doesn't
  require large drag distances anymore, before the move is registered.

- Node selection works now reliably with orthogonal views, including using the
  "G" key.


## 2017.07.28

Contributors: Chris Barnes, Albert Cardona, Tom Kazimiers, Daniel Witvliet

### Notes

- Prepared statements can now also be used together with connection pooling.

- A virtualenv update is required.

- The following lines have to be removed from `settings.py`,

  import djcelery
  djcelery.setup_loader()
  INSTALLED_APPs += ("kombu.transport.django")
  BROKER_URL = 'django://'

- Two new treenode and connector node providers have been added: postgis2dblurry
  and postgis3dblurry. They works like the regular postgis2d and postgis3d node
  providers except that they allow more false positives, because edges are only
  tested for bounding box intersection with the query bounding box. Depending on
  the dataset, this can help performance but might require a larger node limit.

### Features and enhancements

Synapse Fractions:

- New button "Append as group". Multiple neurons will be shown in a single column.

- New UI functions to set the synapse confidence.

- Default to Upstream (fractions for input neurons).

- Shift-click to toggle selected state of partner neurons or groups, and then
  push 'J' to create a new partner group.

- X axis labels can now be rotated, from the Options tab.

- Node filters can now be applied to filter valid connector links.


3D Viewer:

- New skeleton shading modes:
  * "Axon and dendrite": like the coloring mode "Axon and dendrite", but using
	  shading like in the "Split at active node" mode.
  * "Single Strahler number": color branches of a specific Strahler number
	  in full color, and darken everything else. The Strahler number is specified
		in the tab named "Shading parameters".
  * "Strahler threshold": color branches of a Strahler number equal or higher
    than the number specifed in the Stahler number field ("Shading paramters"
		tab) in full color, darken all others. When inverted, show in full color
		branches with a Strahler number strictly lower than the specified one.

- The Z plane display now supports stack viewer layers. If multiple layers are
  shown in a stack viewer, its Z plane will render all visible layers on top of
  each other.

Review widget:

- Large neurons are handled better, rendering tables with many segments is
  now faster.

- The set of displayed columns can now be constrained with the help of the new
  "Visible reviewers" setting in the widget. Available options are "All", "Team"
  and "Self".

- A new option to automatically scroll the active segment into view has been
  added ("Scroll to active segment"). With this enabled (default), when a node
  of a segment of the reviewed skeleton is selected in the tracing layer, the
  review widget will scroll the segment into view.

- State saving is now supported.


Node filters:

- A Strahler number filter has been added to only show nodes with a Strahler
  value below/same as/above a user defined number.


Neuron Search:

- It is now possible to use the "not" operator with neuron name and annotation
  search criteria.

- Both neuron name and type columns can now be sorted.

- Filters are now supported. Only neurons will be shown of which at least one
  node is in the node filter result set.


Neuron History:

- This new widget can be opened using Ctrl+Space together with the key
  "neuron-history" or through a button in the Neuron Navigator.

- For all neurons added to this widget, time related information is presented.
  Currently, the following is calculated: Tracing time, review time, cable
  length before review, cable length after review, connectors before review and
  connectors after review.

- The components that contribute to the tracing time can be adjusted with the
  "Tracing time" drop down menu.


Reconstruction Sampler:

- This new widget can be opened using Ctrl + Space and the keyword
  "reconstruction-sampler". It allows to target reconstruction effort based on
  the spatial sampling of a skeleton. This is mainly useful for large neurons
  that can't be quickly traced to completion. The widget is organized as a
  workflow that prevents skipping steps.

- To keep track of reconstruction progress, a so called sampler is created
  for a skeleton of interest. This skeleton is typically the backbone of a
  larger neuron. The sampler keeps track of some global properties for the
  sampling. Once created, a sampler can be "opened" either by clicking "Open" or
  by double clicking the respective table row. Also note that with a sampler
  attached to a skeleton, the skeleton can not be deleted. If a skeleton should
  be deleted, delete its samplers first.

- Once opened, a sampler allows creating so called sampler domains, which are
  regions on the skeletons which should in principle be considered for sampling.
  Topological and tag based definitions of sampler domains are possible. Created
  samplers can be opened through a click on "Open" or a double click on the
  table row.

- Once opened, sampler domains can be further divided in so called sampler
  intervals. To do so the "Create intervals" buttons has to be pressed. These
  have initially all the same length (defined in sampler) and no branches.
  Intervals are meant to picked at random through the respective button.

- With an interval selected, the goal is now to reconstruct it to completion
  with all branches and connectors. CATMAID will show a warning when moved out
  of the interval. The workflow page will show both input and output connectors.

- As soon as the interval is reconstructed completely, a synapse can be picked
  at random from which the next backbone can be reconstructed. Once the backbone
  is found and reconstructed, the sampling can start over. Alternatively,
  another interval in the original skeleton can be selected at random.


Miscellaneous:

- Split/Merge dialog: the node count for both respectively remaining/new and
  remaining/old are now on top of the annotation lists.

- The General Settings section of the Settings Widget now provides an option to
  disable asking for confirmation when the active project is closed.

- Tile layers can now be configured to not automatically switch to the next
  accessible mirror if the present one is inaccessible. This is useful for some
  custom mirror use cases and can be set through the "Change mirror on
  inaccessible data" checkbox in the layer settings.

- Empty neuron name pattern components are now by default trimmed automatically.
  Empty components at the pattern endings won't leave any white space behind.
  Empty components between other components are allowed one space maximum (if
  there were spaces before). The difference is visible e.g. in the Graph Widget.

- URL-to-view links now allow selected connector nodes.

- Adding a custom mirror will now by default disable automatic mirror switching
  of the respective tile layer. Custom mirrors often come only with a subset of
  the data, which currently triggers a mirror switch by default if some tile is
  not accessible.

- The tracing layer is now faster with creating skeleton nodes, connectors and
  partner nodes by avoiding unneeded node updates.

- Export widget: exporting neurons as NRRD files is now supported. The NAT R
  package is used for this. Check documentation for setup.

- The tracing tool has now a button to refresh CATMAID's caches for neuron names
  and annotations. This can be used to update neuron names with components that
  were changed by other users. Additionally, such a cache update is performed
  automatically once every hour.

- URLs to a particular view work now also with a location and a skeleton ID only
  rather than requiring a node ID always.

- Using "Shift + x" and "Ctrl + x" will now activate a checkbox selection mode
  and the cursor turns into a crosshair. In this mode one can draw a rectangle
  everywhere on the screen and all checkboxes that are behind the rectangle will
  be toggled using "Ctrl + x" (turned on if off and vise versa) or checked with
  "Shift + x". Either releasing the drawing mouse click or a second "Shift + x"
  or "Ctrl + x" will deactivate the tool again.

- All skeleton source widgets (typically those with a skeleton source drop-down
  menu) now support copy and paste of skeleton models. Pressing "Alt + Ctrl + c"
  in an active widget will copy its skeletons (along with colors) into a
  clipboard. Pressing "Alt + Ctrl + v" in another widget will then paste those
  models into the now active widget.

- When using the Z key to create new nodes, existing nodes are not as easily
  selected from a distance anymore. Before, the radius around a click event was
  too large and the closest node around the click was selected. Other nodes will
  now only be selected if the mouse cursor is close to their circle graphic on
  screen.


### Bug fixes

- Graph widget: re-layout works again.

- The Docker image can be used again without requiring a manual restart of the
  uWSGI server.

- Zooming in using the "=" key and using Shift + Z to join and create nodes both
  work again.

- Links inside the simple Search Widget can be clicked again.

- Back-end calls with large parameter lists can be used again (e.g. review
  status in the Connectivity Widget).

- Highlighted tags in the Neuron Dendrogram widget are now correctly displayed
  next to the nodes they belong to. Before, each tagged node had all selected
  tags shown next to it, regardless of whether it would be tagged with them.

- 3D viewer: the textured Z section rendering in the 3D Viewer now respects the
  mirror setting from the tile layer.

- 3D viewer: a memory leak in displaying Z sections with images has been fixed.
  This allows long continued Z section browsing without crashing.

- 3D viewer: the accurateness of object picking on neurons and location picking
  on z panes has been improved.

- Cropping image data works again.

- Setting a stack viewer offset won't cause an error anymore.

- User interaction without a reachable server (e.g. due to a disconnected
  network) doesn't lead to image and tracing data freezing anymore.

- Pressing key combinations before the tracing layer has loaded is now handled
  more gracefully (no error dialog).

- 3D viewer: the active node split shading can now handle changed virtual nodes
  to which it is lacking information and won't raise an error.

- All newly opened widgets that support it, appear now in the "skeleton source"
  drop-down menus of all other widgets from that moment on. This was a problem
  mainly with Analyze Arbor, Measurements Table, Morphology Plot, Neuron
  Dendrogrm and Treenode Table.


## 2017.05.17

Contributors: Andrew Champion, Tom Kazimiers

### Notes

- A virtualenv upgrade is required. To correctly install one updated dependency,
  the django-rest-swagger Python package has to be removed first from from the
  virtualenv, before the virtualenv is updated:

  pip uninstall django-rest-swagger
  pip install -r requirements.txt


### Features and enhancements

Widget state saving:

- Infrastructure has been added to store widget configuration client side in a
  browser cookie. This makes it easy to update widgets to support automatic
  saving and loading of state information. The automatic saving and loading
  behavior can be configured in the General Settings section of the Settings
  Widget. To explicitly save the state in a supported widget, the respective
  button available through the "Window Configuration" title bar icon can be used
  as well.

- State saving support has been added for the 3D Viewer and the Connectivity
  Widget.

Generic node filtering:

- A generic user interface for filtering nodes is now available to widgets. If a
  widget supports it, the filtering user interface is available through the
  filter icon in the widget's title bar.

- The user interface has a "Filters" tab which lists all active filters for a
  widget and a "Add filter" tab, which can be used to create new filter rules.

- Filter rules select nodes that are kept, i.e. the filter application results
  in a list of nodes that match the filter expression.

- Different filter types are available at the moment: Only end nodes, only
  tagged nodes, only nuclei, only a sub-arbor starting from a tag, tag defined
  region, created by user(s), node creation/edite time, binary split, axon,
  dendrite, synaptic connectivity and volumes. Some come with own user input
  elements, but all can optionally be applied to only a subset of skeletons.

- Multiple filters can be combined, e.g. all branch nodes with a particular tag
  and end nodes. All filter rules are combined in a left-associative fashion and
  union and intersection can be used as operators.

Connectivity widget:

- Support for node filtering has been added, it can be configured through the
  filter icon in the title bar. All features listed under Generic Node Filters
  are supported. If a node of a skeleton from the top list doesn't match the
  filter expression, synaptic connections involving it will not be respected.

Review widget:

- Whether detailed review colors should be used is now persisted.

- The checkbox "Save review updates" allows to disable sending review updates to
  the server. Ending review or closing the widget will cause all review updates
  to be lost. If disabled, a warning is displayed. This is useful to only use
  the "navigational" features of the review widget.

- Support for node filtering has been added, it can be configured through the
  filter icon in the title bar. All features listed under Generic Node Filters
  are supported. If nodes are filtered, all percentages are relative to the
  filtered set of nodes.

3D viewer:

- The color of custom tag spheres can now be adjusted through a "color" button
  right next to the custom tag pattern.

- The color of the floor can now be adjusted though a "color" button next after
  the "Floor" checkbox.

- Skeleton coloring can now be set to not interpolate between different vertex
  colors and instead use always child colors for an edge.

- The color and whether to display mesh faces of individual volumes can now be
  adjusted more easily. A color selector is available right next to the checkbox
  of each visible volume in the volume drop-down menu. The global color controls
  are used as default for newly displayed volumes.

- Support for node filtering has been added, which can be configured through the
  filter icon in the title bar. All features listed under Generic Node Filters
  are supported.

Tracing layer:

- When inserting a new node between two existing nodes, the new node's user
  will now be the logged in user as long as the skeleton is not locked. This
  makes it easier for reviewers to make corrections, because the new node can
  now be moved (instead of only initially placed). If the neuron is locked, it
  is only possible to create a collinear node between parent and child with the
  child's user (e.g. through tagging a virtual node).


Miscellaneous:

- When a node is selected a minimal node status line is now shown again using
  information already available in the client. If the "Show extended status bar
  information" setting is the Settings Widget is checked, additional information
  is fetched from the back-end.

- The SWC export by default now maps real node IDs to incremental IDs starting
  with 1 from the root node, which is something some SWC tools expect. To
  disable this uncheck "Linearize IDs" in the SWC export dialog.

- Neuron Navigator: It is now possible to delete multiple neurons from a neuron
  listing.

- The importer widget now allows to allow multiple SWC files at the same time.


### Bug fixes

- Export widget: The SWC export link works again.

- Tracing tool: using the personal tag set doesn't remove existing tags anymore
  when added or removed.

- Fix catmaid_insert_example_projects management command.

- Review widget: it is possible again to use Q/W to move along already reviewed
  segments (re-review of nodes).

- Fix some accidental key mapping collisions of some special keys and media
  keys.

- Connector nodes can be deleted again right after they were created.

- 3D viewer: connector links are displayed again if connector restrictions are
  in use.

- Radius creation works now in orthogonal views as expected.

## 2017.04.20

Contributors: Albert Cardona, Tom Kazimiers

### Notes

- A virtualenv update is required.

- The location of the `manage.py` script changed: it moved a level up into
  `django/projects`. All other configuration files remain where they are. Make
  sure to update your `settings.py` file by replacing the line
  `from settings_base import *` with `from mysite.settings_base import *`.

- Python 3.5 is now experimentally supported. Most functionality should work
  without problems. To test, make sure to update `settings.py` by replacing
  the fragment `hashlib.md5(CATMAID_URL)` with
  'hashlib.md5(CATMAID_URL.encode('utf-8'))'.

- To use the skeleton import API users or groups now need to have the can_import
  permission.


### Features and enhancements

3D viewer:

- Nodes on specific section of the focused stack can now be automatically moved
  to an interpolated location. The "Skeleton filters" tab provides now options
  to either interpolate nodes on broken sections or a custom list of sections.
  The new location in the average X/Y location of the parent and child. If only
  parent or child is available (leaf or parent), its X/Y location is used.

- An started animation export can now be canceled through a "Cancel" button.

Review widget:

- Segments can now be reviewed in downstream order by unchecking the "Upstream
  review" checkbox. Q will still move downstream and W upstream. Already
  reviewed nodes are skipped in both directions.

- Only show "Done" message if 100% are reviewed in one of the selected columns,
  including Team. Team is now checked by default.

Import Export widget:

- The Export Widget has been renamed to "Import Export Widget", along with it
  its short-name for Ctrl+Space.

- If a user has import permissions on a project, an "Import" and an "Export" tab
  are displayed. The new import tab contains a simple SWC import, which allows
  to select an SWC file and import it. If successful, the new skeleton is
  selected right away.

Neuron Navigator:

- Instead of a "Last used" column annotation tables now show an "Annotated on"
  column. The last used date used before reflected the last change of an
  annotation itself. Now the creation time of the link relation is displayed,
  which doesn't change during a merge or split operation, unlike "edition time".

Splitting and merging:

- In the split and merge dialog, instead of selecting the skeleton/part with
  more nodes as default "winning" skeleton, the skeleton with a greater cable
  length is now chosen as default "winning" skeleton.

- Keep original creation time and edition time of annotation links that are
  copied to the newly created part on a split skeleton.

- When skeletons are merged and share annotations that should be kept, the
  older annotation link creation time will now be stored in the final neuron
  annotation link.

Miscellaneous:

- Refreshing the nodes on the StackViewer will not print the info on the active
  node in the status bar. This saves one additional request to the server,
	speeding up tracing from high-latency locations such as overseas.

- The Measurement Table now highlights the active skeleton.

- Alt+T can now be used to tag a node with a predefined set of tags. This set
  can be configured through the Settings Widget, using the "Personal tag set"
  field in the Tracing section.

- The SWC export button in the Tracing Tool toolbar has been replaced with an
  Export Widget entry. Additionally, SWC files for multiple skeletons can be
  created at the same time and exported together in a Zip archive.

- Many widgets can now have aliases, which will be displayed in parentheses
  after the name in the window title bar. A small window-like icon next to the
  window name toggles controls to change the widget alias.

- Review status colors can now be more fine-grained. The Settings Widget
  contains now the option "Use detail review color status" as part of the
  Tracing section. If enabled, ten different colors plus the regular 0% and 100%
  color will be used instead of three.

- Generating the URL to a view now respects loaded stack groups. If a stack
  group was initially loaded, it is included in the URL.

- It is now possible to control the number of sections moved when Shift is
  pressed while using ",", "." or the mouse wheel. This step size is controlled
  through the "Major section step" setting in the "Stack view" section of the
  settings widget. Alternatively, for a dialog to set a new step size, the key
  combination Shift + # can be used.

- The Connector Table now also displays the link creation time besides the
  edition time.

- Tracing layer: Moving to a child node using "]" doesn't query the server
  anymore if child info is already available in client.


### Bug fixes

- 3D Viewer: active node sphere is now hidden if no node is selected.

- Image data layers that are added to a stack viewer will be added after the
  last existing image data layer and before other layers. This makes sure
  tracing data stays on top.

- Selecting an unreachable mirror won't hide the tracing layer anymore.


## 2017.03.16

Contributors: Albert Cardona, Tom Kazimiers, Andrew Champion


### Notes

- A virtualenv update required!

- The 'classic' node provider has been removed, use 'postgis3d' or 'postgis2d'
  instead.

- Performance of the default node query strategy (NODE_PROVIDER = 'postgis3d')
  improves now when connection pooling is used and PREPARED_STATEMENTS = True.

- Both 'postgis2d' and 'postgis3d' node providers support now prepared
  statements for connector queries.

- PyPy is now supported and can be used to improve performance of back-end heavy
  endpoints. Most functionality is available, except for the following: Ontology
  clustering, Cropping, Synapse clustering, HDF 5 tiles and User analytics. To
  use PyPy, a new virtualenv using the PyPy executable has to be created.

- There is now a catmaid_prewarm_db management command, which can be used to
  populate OS and database buffers with heavily used tables.


### Features and enhancements

Graph widget:

- The "Selection" tab now has two new buttons that provide the ability to invert
	the selection, and also to select graph nodes based on matching a text string
	or by a regular expression (when the text starts with a '/').

3D Viewer:

- With the help of the new "Update active" checkbox in the "View" tab it is now
  possible to automatically update the active skeleton if it changes.

- It is now possible to hide edges that represent a link between a node and a
  connector. This is also respected with connector restrictions enabled and can
  be set with new "Show connector links" checkbox in the "View settings" tab.

Selection table:

- To prevent accidental sorting the new "Lock order" checkbox can be enabled.
  Clicks on the table headers will have no effect if the order is locked.

- Two new action icons are added on the right of each row: move a skeleton up or
  down in the table.

Annotation graph:

- A new 'Annotation Graph' widget provides a graph like visualization of
  CATMAID's annotation space, which is mainly useful to visualize annotation
  hierarchies. Meta-annotation are linked to annotations through edges. This
  widget can be opened with Ctrl+Space together with the 'annotation-graph'
  keyword.

- Optionally, the minimum and maximum number of linked annotations in a single
  hierarchy can be configured.

- Selecting an annotation will query all (sub-)annotated skeletons, which can be
  used as through a regular skeleton source selection in other widgets.

Miscellaneous:

- Tracing tool: the "Show labels" setting is now remembered across sessions.

- Right clicking on a stack viewer won't bring up the browser context menu
  anymore. Instead, the right mouse button can now be used for panning, too.

- The merge dialog has now a "Swap" button in the lower left corner. It can be
  used to swap winning and losing skeleton in a merge.

- Add a 'select' tracing modes to the tracing tool: Clicking an active skeleton or
  synapse tracing mode button (first two buttons in toolbar) will switch to the
  select mode where clicking doesn't create new nodes.

- The layer settings of image data layers allow now to add custom mirrors,
  which is useful to e.g. make a local copy of the image data availabl in
  CATMAID. This can reduce latency due to remote image loading considerably. See
  the user FAQ in the documentation for more details.

- Annotation pages in the Neuron Navigator now also list meta annotations and
  provide a way to de-annotate them.


### Bug fixes

- Fix occasional tracing overlay resizing problem where a portion of the screen
  would not show tracing data, but also won't update.

- 3D viewer: broken sections can now be displayed again.

- 3D viewer: the Z plane with stack images will now render correctly for the
  default maximum zoom level.


## 2017.02.16

Contributors: Chris Barnes, Albert Cardona, Andrew Champion, Tom Kazimiers

### Notes

- A new NODE_PROVIDER option can be added to settings.py, which can be used to
  configure the way node queries are executed. Options are 'classic',
  'postgis3d' and 'postgis2d'.  Depending on your environment, 'postgis2d' might
  be fastest, but 'postgis3d' is the current default (i.e. what has been used so
  far).

- The new PREPARED_STATEMENTS option can be added to settings.py and set to
  True to improve node query performance when connection pooling is used.
  Without connection pooling, this setting hurts performance, which is why it is
  set to False by default.

- Stack mirrors (see below) are not displayed by default in CATMAID's standard
  data views. To show them, '"show_mirrors": true' (including double quotes) has
  to be added to the respective data view configuration in CATMAID's admin
  interface.

### Features and enhancements

Stack mirrors:

- To reduce loading time of image data from different places around the world,
  it is common to copy the image data set and make it available from a server
  closer to its users. These "stack mirrors" are now handled differently by
  CATMAID. Until now it was common to select the closest mirror manually by
  clicking on an image on CATMAID's project list or by clicking on the
  respective link. To select a particular "stack mirror" one now only links can
  be used, individual images are not shown anymore. If no images were used
  before and only links were shown on CATMAID's home page, only small visual
  change was mode: an extra stack link on top of all mirrors is added. As an
  alternative to selecting individual mirrors, both, images and stack links can
  now be used to open a stack as well and CATMAID selects the fastest mirror
  automatically.

- When using links to a particular view in CATMAID ("URL to this view"), CATMAID
  will automatically select the fastest available stack mirror.

- Once a stack is displayed the stack mirror in use can be changed: After
  clicking on the white-on-blue square in the lower left corner of the image
  data display, the image display settings will show up. In there the active
  mirror can be selected from a drop-down list.

Treenode Viewer:

- A new tool similar to the connector viewer, which allows users to
  quickly view the nodes in a treenode table.

- The viewer is opened from the treenode table.

- Nodes are shown only if they are filtered in the table, and appear in
  the order that they appear in the table.

- When the sorting and filtering in the table is changed, users can
  refresh the viewer from the table to reflect these changes.


Connector Viewer enhancements:

- Connectors can now be constrained by their pre-synaptic and post-synaptic
  skeletons.

- If either is unpopulated, it is unconstrained on that side (i.e. all
  outgoing connectors can be found by clearing the 'Post- skeletons' set).

- Sorting algorithms based on treenodes associated with the connector
  (e.g. depth) can be applied either to presynaptic or postsynaptic
  skeletons.

- The 'Reverse' button switches the contents of the two skeleton sets.

- The 'Sync' checkbox sets the pre- and post- synaptic sets to have the
  same contents (the union of their contents when the box is checked)
  and keeps them that way: this is useful for inspecting all connectors
  acting within a set of skeletons, such as reciprocal connections.

- For undirected connectors (gap junctions, abutting etc.), you can use
  either the 'pre' or the 'post' set. If both sets are populated, only
  connectors touching a pre- skeleton and a post- skeleton (with 2
  distinct edges) will be shown.

- When using the connector viewer as a skeleton source, the output is the
  union of the two skeleton sets.

- The controls have been separated out into tabs.

- N.B.: Because the Connector Viewer is now populated in a different way
  to the Connector Table, you can now only open a Table from a Viewer if
  one of the skeleton sets is empty, and a connector type other than 'All'
  is selected.


Miscellaneous:

- Bookmarks are now persistent for each project.

- The Graph Widget now offers two options when exporting SVGs: regular ones and
  Adobe Illustrator compatible ones (because Adobe isn't SVG standard conform).
  An option dialog is shown after clicking "Export SVG".

- From the Graph Widget exported SVG files preserve now the view of the widget
  (zoom and pan).

- The tag table can now be constrained by a set of skeletons.

- The tag table now gives the user information on how many skeletons are
  being used as constraints, and how many tags/skeletons/nodes are
  selected.

- When the tag table is refreshed, the filters and the last sort are
  persisted.

- The treenode table can now be filtered by node confidence, creator and
  reviewer.

- When creating new volumes with the help of the Volume Manager, the color and
  opacity of the 3D preview can now be adjusted.


### Bug fixes

- 3D Viewer: custom tag highlighting now also works for tags with upper case
  letters.

- Layer settings: checkboxes now have correct default value.

- Tag table: any tags with identical names are now treated as identical.

- Tag table: fixed off-by-one error in node count.


## 2017.01.19

Contributors: Chris Barnes, Andrew Champion, Tom Kazimiers

### Notes:

- The h5py dependency has been removed. If tile source tile 3 should be used in
  a new instance, the h5py library has to be installed manually.


### Features and enhancements

Connector Viewer:

- A new tool used to view the connectors associated with a skeleton set
  of skeletons.

- Shows a grid of mini stack viewers with their own tracing overlays,
  focused on connectors associated with the skeleton by a user-selected
  relation (i.e. outgoing, incoming, gap junction or other).

- Connectors can be sorted by their absolute or proportional depth on
  their respective skeleton trees, by the connector ID or by the
  skeleton name.

- Mini stack viewers can inherit settings from a user-defined main stack
  viewer; users can focus the main stack viewer on any connector by
  clicking on its ID in the mini stack viewer title bar.

- Users can open a connector table from a connector viewer and vice
  versa.

- Accessible with Ctrl+Space 'connector-viewer'.


Connectivity table:

- Original colors of skeletons added to a Connectivity Table can now optionally
  be used when using its skeletons in other widgets (new checkbox: "Original
  color").

- The colors used in the Connectivity Graph Plot are now the ones assigned to the
  input skeletons, i.e. the ones selected in the Connectivity Widget. These in
  turn are either its input skeleton color or the default skeleton color.

- Manual re-ordering of partner count columns has been removed. Neurons can now
  be re re-ordered through the list at the top with the help of two icons in
  each row (up and down).

- All partner tables are now paginated with a default page size of 50 entries.
  The page size can be adjusted for all tables at the same time with a drop-down
  menu at the top. "Select all" check-boxes select all entries across all pages.


Graph widget:

- Active Graph Widget windows will now zoom in smaller steps if the Shift key
  is pressed.

- Graphs saved to a JSON file now keep visibility information. Loading them
  will load all nodes hidden that have been hidden when saving the file
  initially..


3D Viewer

- Meshes are replaced with volumes and the "Show meshes" checkbox has been
  removed. Existing meshes have been transformed into volumes.

- The new coloring mode "Last Reviewer" will color skeleton nodes by the user
  color of the user that reviewed them last. The "User colormap" button can be
  used to show the mapping from color to user name.


Miscellaneous:

- The Selection Table can now be opened through Ctrl+Space by using the handle
  'selection-table' instead of 'neuron-staging-area'.

- Project and stack menu entries are now sorted by default, which makes it easier
  to deal with many projects and stacks.

- Node bookmarks can now be removed through an X icon in their respective row in
  the bookmark dialog.

- Skeleton Analytics in the Review Widget will now identify nodes in broken
  sections of all stacks linked to the current project.

- The front page project list can now be loaded as a widget using Ctrl-Space
  with 'project-list'.

- Synaptic fractions: colors of groups and partners can now be changed through
  legend of graph.

- The tag table now has a refresh button to manually update the cache and
  redraw the table.

- The tag table can now open a treenode table pre-filtered for nodes with
  the selected labels.


### Bug fixes

- The size of the embedded 3D viewer in the split/merge dialog is now adjusted
  dynamically based on the available space. This prevents some problems with
  lower display resolutions.

- 3D viewer: loading of box volumes workes again.

- The statistics widget back-end will now correctly use up-to-date time-zone
  information for the query time range. This fixes some time zone conversion
  corner cases.

- Graph widget: SVG export works again. The exported SVG now groups labels with
  node/edge. Now also single node exports are supported.

- If Ctrl-Z was pressed and released very quickly, two undo steps were taken.
  Now always only one undo step will be done per single Ctrl-Z click if not hold
  down.

- 3D viewer: partner node spheres are now also shown for restricted connectors.

- Multiple stack viewers no longer use the same ID to make requests to
  the database.

- The connector table can now be used as a skeleton source, where
  previously an error would be raised.

- The tag table now collapses any tags with identical names, but as a
  consequence does not show the tag ID (as there may be multiple IDs)


## 2016.12.16

Contributors: Chris Barnes, Andrew Champion, Tom Kazimiers

### Notes

- Virtual env update required

- Postgres 9.6 is now supported.

### Features and enhancements

3D Viewer:

- Shift+Click can now be used to jump to arbitrary locations on rendered
  skeletons. Objects already clickable in the past (like tags or the soma
  spheres) are still given precedence.


Tag Table:

- New widget allowing users to get information about node label usage in
  the project, and select skeletons based on labels which their nodes
  have.

- Accessible with Ctrl+Space by the name 'tag-table' or through the 'T' widget
  button in the Tracing Tool.


Measurement Table:

- The neuron name is now quoted in the CSV file export. This makes it more
  robust when commas are used in the name representation (e.g. if annotations).

- XLSX spreadsheet export is now supported through an "Export XLSX" button.


Importer:

- Add support for importing ontology and classification information along with
  projects, stacks and stack groups in project file based import ("Image data
  importer" in admin view).

- Projects to be imported can be split across multiple documents, if local or
  remote file import is used. This helps organizing image collections manually.


Tracing tool:

- Holding P will show the active skeleton in all open 3D viewers.

- The semicolon (";") key no longer switches to skeleton tracing mode, because
  it is active by default.

- Bookmarks can be set by pressing semicolon (";") and then a marker key, which
  will mark the active node (or location if no node is active) with that key.
  Pressing backtick ("`") followed by the marker key will return to the marked
  node or location. Pressing single quote ("'") followed by the marker key will
  instead activate the marked skeleton and move to the closest skeleton node.

- Shift + H will go to the last node you edited in any skeleton.


Tracing layer:

- Connectors connected to the active skeleton are now colored with a distinct,
  more yellow hue of orange, even if the connection is not in the visible
  section.


Miscellaneous:

- The Graph Widget can handle larger graphs much better now. Also its mouse
  action have slightly changed: moving while having the left mouse button down
  will pan the view, pressing additionally the Ctrl key enters rectangular
  selection mode.


### Deprecations and Removals

- Special behavior of tile source type 2 stacks to interoperate with a Volumina
  tile server prototype has been removed.


### Bug fixes

- Review widget: auto centering works again

- Review widget: location lookup of warnings now works again in all cases.

- Skeleton source subscriptions: fix accidental sharing of skeleton sources.
  This caused e.g. losing the connection between a Selection Table and a 3D
  viewer as soon as another 3D viewer was opened.

- The Classification Editor of CATMAID's Ontology Tool can be started again.

- Using the closing bracket ("]") to walk a neuron does not stop working
  anymore after the end of a branch is reached.

- 3D viewer: finding the date of the most recent change among all skeletons
  considered in a history animation now works as expected. The end point of the
  animation is now calculated correctly and all changes can be seen.

- The Classification Clustering Widget can be opened again.


## 2016.11.04

Contributors: Gregory Jefferis, Tom Kazimiers

### Notes

- Virtualenv update required

### Features and enhancements

Tracing layer:

- Alt+Click so far created gap junction connectors. This behavior is replaced
  with opening a small context menu that provides access to all currently
  available connector types (abutting, gap junction, presynaptic, postsynaptic).
  Optionally, through the Settings Widget, remembering the last connector type
  created can be enabled. If this is the case, regular Shift+Click behavior is
  to create the last connector type, as opposed to pre/post-synaptic connectors.


3D viewer:

- History replay now has a reset button to load the most recent version of each
  skeleton. The new pause button will stop the animation at the current time and
  pressing start will resume playback. Additionally, a slider control now allows
  to move to arbitrary points in time of the history animations. Touching the
  slider will automatically pause the replay.


Neuron dendrogram:

- Controls are now organized in tabs and a new setting was added to change the
  line width.


Miscellaneous:

- If users have sufficient permissions, they can click on individual names in
  the Project Statistics Widget to show a User Analytics window for the
  respective user and currently selected time frame.

- Pressing Ctrl+Space will now open a dialog which allows opening a widget based
  on its short name (e.g. neuron-dendrogram) or parts of it.

- A small system check widget has been added, mainly useful for development. It
  currently only supports FPS measurement and can be opened by pressing F6 and
  entering "system-check".


### Bug fixes



## 2016.10.18

Contributors: Andrew Champion, Tom Kazimiers


### Features and enhancements

3D viewer:

- Picking now respects the Z plane. if displayed. Shift+click any location on
  it and the stack viewer position is changed accordingly. This works just like
  picking nodes, except that the active node doesn't change.

- The original camera location is now restored by default after exporting an
  animation.

- A new tab called 'History' gives access to tools for replaying the
  reconstruction of the currently loaded skeletons. The time range as well as
  the time advance per frame can be adjusted. By default, the time range covered
  starts ith the first change and ends with the last one (when no custom date is
  entered). Optionally, empty bouts where no changes happend will be skipped if
  a length (in minutes) is specified. If not disabled through the 'Include
  merges' checkbox, arbors that only where merged in at one point will also be
  displayed before such a merge.  Tags on individual nodes are currently hidden
  during animation.


Review widget:

- Skeleton Analytics, which was a separate widget before, is now available
  through a new tab in the Review Widget. It still lists the same problems for
  selected neurons as before (i.e.  missing end tags).


Connector table (available through Neuron Navigator):

- Support for abutting connectors and gap junctions has been added.

- The displayed table can now be exported as CSV file.

- The listed information for connector relations with only one partner is now
  consistent with multi-relation cases: the linked node ID, node location and
  skeleton ID are shown instead of the connector location along an empty node
  and skeleton fields.

- The widget can now pull skeletons to list connectors for from other skeleton
  sources. It acts itself as a skeleton source as well and provides all result
  skeleton IDs.


Importer:

- The project and stack importer now supports the customization of when projects
  are considered known as well as what to do with known projects: ignore, merge
  or replace.

- If remote hosts are used as a project or stack import source, HTTP
  Authentication can now be used to get access to a server.


Miscellaneous:

- The tracing tool has a new icon.

- If users get a permission denied error (e.g. due to being logged out or just
  having not enough permissions), a login dialog is now shown. It allows users
  to re-login or change the user entirely. The action causing the permission
  error, is *not* repeated automatically.

- Using brackets to navigate along a skeleton now also works if the
  reconstruction data is hidden (e.g. when the space bar is held down).


### Bug fixes

- The statistics widget now properly respects time zones when grouping by day.

- Partner neurons listed in the Connectivity Widget can now be filtered again
  with regular expressions (when the filter pattern starts with "/").

- Loading stack groups through URLs now correctly respects the specified location.

- H works correctly when a virtual node is active.

- Pressing E in the Review widget now works again when a segment was completely
  reviewed.

- The group membership permission tool in CATMAID's admin area works with groups
  again.


## 2016.09.01

Contributors: Andrew Champion, Tom Kazimiers

### Features and enhancements

3D viewer:

- The 'View settings' has a new option: 'Use native resolution'. When
  activated (default), the native resolution of the current display will
  be used. This improves image quality on HiDPI displays like Apple Retina.
  If the performance penality is too big for large scenes, this can be
  switched off again.


Connectivity Matrix:

- With the help of the "Export XLSX" button, the currently displayed matrix can
  be exported as a Microsoft Excel compatible XLSX file. Colors are preserved.


Miscellaneous:

- With the help of the 'sg' and 'sgs' deep link parameters, stack groups can now
  be loaded directly through a URL.


### Bug fixes

- If multiple stack viewers are open, skeletons can now me modified again across
  all open tracing layers. E.g. with orthogonal views, selecting a node in one
  view and adding a child in another view work again.


## 2016.08.26

Contributors: Andrew Champion, Tom Kazimiers

### Features and enhancements

3D viewer:

- When coloring by creator the user colormap dialog only shows users who have
  created at least one node loaded in the view. Additionally, a new coloring
  mode, "By Creator (relevant users)", will generate a new set of colors for
  these users from the CATMAID color scheme. This is useful if many users have
  similar colors in their user profiles.

- Rendering and removal of skeletons is much faster, which is especially
  noticeable for > 100 loaded skeletons. This also enables the use of a more
  accurate node picking (Shift+click) algorithm as default, which before was
  only used as fallback.


Volume manager:

- Volumes an now be removed (given a user has the required permissions) by
  clicking on the 'remove' link in the last column of the volume table.


Statistics widget:

- If a user has the can_administer permission for a project, the Statistics
  widget now displays an extra button to open the new User Analytics widget. It
  displays the same information as the admin view with the same name. The user
  analytics view now offers also options to adjust the max. inactivity time and
  whether all write operations should be included (as opposed to only node and
  review changes).


Tracing overlay:

- Radii can now be set to be visible for no nodes, the active node, all nodes
  in the active skeleton, or all nodes through the Settings Widget.

- Pressing Ctrl + O will set a radius with the measurement tool without
  bringing up the confirmation dialog.


Miscellaneous:

- Holding Ctrl with < or > will now smoothly animate through sections as
  fast as the active layers will allow. This also works with Shift to move
  10 sections at a time.

- The log now displays times in the local timezone.

- The connector table now lists the confidence of both the link to the
  connector and from the connector to the target treenode.


### Bug fixes

- Remove major cause of CATMAID freezing after the display of an error message.

- Annotation search lists all results again, not only first page.

- When joining skeletons, the creation time of annotations is preserved.

- Fixed an error preventing branching from virtual nodes in some cases.

- The history widget correctly displays the action time, not the current time.


## 2016.08.12

Contributors: Andrew Champion, Tom Kazimiers

### Notes

- Release 2016.08.09 is deprecated. If you have it installed, please upgrade to
  this version, 2016.08.12.


### Features and enhancements

Tracing overlay:

- Node tags now respect visibility groups.


3D viewer:

- Exporting an animation will now use the rotation axis selected in the regular
  widget controls.


### Bug fixes

- The browser link preview no longer obscures the status bar when hovering
  over the tracing layer.

- Node tags are correctly hidden when holding Space.

- Fixed an error that could sometimes happen on page load for anonymous users.

- Missing documentation for curent volumes features added to


## 2016.08.09

Contributors: Albert Cardona, Andrew Champion, Tom Kazimiers

### Notes

- A virtualenv upgrade is required.
- PostgreSQL 9.5 and PostGIS 2.2 is now required. When updating, update PostGIS
  first and update all databases in which the PostGIS extension is installed by
  running "ALTER EXTENSION postgis UPDATE;". Then perform the Postgres update.


### Features and enhancements

Tracing overlay:

- Visibility groups can be defined that hide or show nodes in the overlay
  based upon filtering criteria such as neuron meta-annotations or node
  creator. Unlike the skeleton source based visibility, visibility groups can be
  toggled instantly with HOME (for group 1) or Shift + HOME (for group 2). For
  meta-annotation based visibility, this does not require using a search as a
  skeleton source, and the set of skeletons matched by the meta-annotations is
  transparently refreshed in the background. Another visibility group,
  "Always visible", establishes a set of filters for overriding hidden groups
  such that skeletons matched by these filters will always be shown.

- The active node color for virtual nodes can now be configured to be different
  than for read nodes.

- The active node color for suppressed virtual nodes can be configured to be
  different than for unsuppressed virtual nodes. Note this only takes effect
  if the "Respect suppressed virtual nodes during navigation" setting is
  enabled.


3D viewer:

- Through the "List connectors" button on the Main tab, it is now possible to
  open a connector selection with all currently loaded connectors in it.
  Skeleton visibility and connector restrictions are respected.


Importer:

- Projects and stacks available on remote servers can now be imported,
  optionally with API-key authentication on other CATMAID instances.  The remote
  data source can of course be any URL in a JSON or YAML format understood by
  CATMAID. The import section in the CATMAID documentation holds more detail on
  this. For CATMAID, the new "projects/export" endpoint provides all required
  data that is visible to the requesting user.


Graph widget:

- The new button "Open Connectivity Matrix" in the Export tab will open a new
  Connectivity Matrix widget for the current graph, including its groups.


Connectivity matrix:

- It is now possible to manually change the order of multiple entries at once,
  which is useful to move sets of entries. The "Display" tab now has a "Manually
  edit order" option. If checked, number input boxes are shown next to each row
  and column head as well as a "Re-order" button in the top-left cell if the
  table. After the numbers are adjusted to the desired order, the "Re-order"
  button will apply the new ordering. Negative and decimal numbers can be used.

- Connectivity matrices can now be exported as PDF. The "Export PDF" button on
  the "Main" tab will open a dialog explaining that this PDF export is made
  through having the browser print the table and how to enable colors. Pressing
  "Print" will show the browser's print dialog for only the table.


Settings widget:

- Tracing overlay colors customized in the settings widget are now persistent.

- Neuron name settings customized in the settings widget are now persistent.

- The delimiter used to separate annotations in a neuron name can now be
  configured in the Annotations section of the Settings Widget.

- It is now possible to configure the available page length options used by
  most tables from a central place. This is done through the "Table page length
  options" setting, which is available from the Settings widget. For widgets to
  be aware of page length setting changes, they have to be reloaded.


History tables:

- Starting with this release, CATMAID will record every single change to its
  database tables in so called history tables. This makes it possible to
  reconstruct the actual history of data (e.g. neurons) and user contributions.
  Even data deleted in CATMAID can now be recovered without touching backups.

- The log widget in the front-end provides a way to few the history: It has a
  new tab called "History", where each event that caused related database
  changes is listed.


Miscellaneous:

- Alt + Y will always create a new selection table and add the active neuron
  to it. Also works with Shift.

- Images on CATMAID's front-page are now loaded lazily, i.e. they are only
  requested and shown once they come into view. This improves performance
  significantly when displaying many sample images.

- New filter "Label Color Map" will false-color stacks of label ID images.

- The button "Add annotations to neurons" above annotation lists in the
  Neuron Navigator makes it possible to send currently selected
  annotations to other neurons. Those target neurons are selected by
  choosing a skeleton source in a dialog box, which is shown to the user
  once the button is pressed.

### Bug fixes

- Additive blending between layers now works also when filters are in use. This
  allows for proper in-browser composite generation.

- Hidden nodes are no longer selected by G or Shift + Y.

- All skeleton sources are now selectable when exporting NeuroML.

- Fix "Reset to inherited default" and "Lock this setting" buttons in settings
  controls not being clickable.

- All layouts of the color picker can be used again (i.e. resizing it).


## 2016.05.26

Contributors:: Albert Cardona, Andrew Champion, Tom Kazimiers

### Notes

- The default image base setting for the importer has changed. If you use the
  importer along with this setting, please update your settings.py file to now
  use IMPORTER_DEFAULT_IMAGE_BASE instead of CATMAID_IMPORT_URL. The semantics
  stay the same.


### Features and enhancements

Graph widget:

- If a skeleton is appended that already exists in a group, the group's color
  and label now doesn't change anymore. Instead a info message is shown.

- Selected edges can now be removed with the help of the "Remove" button in the
  "Selection" tab. Also, a help text icon has been added to the title bar. The
  widget help window currently only contains information on how edges/links
  between nodes can be hidden.


Volume widget:

- Preview for alpha shapes is now disabled by default due to its potential
  re-computation cost.

- Convex hull and alpha shape meshes are now only automatically re-generated on
  property changes if preview is enabled.

- Saving a new volume makes sure the volume's mesh is up-to-date and will
  re-generate it if needed. Re-generations will now also show an info dialog.
  If no mesh could be generated, saving is not allowed and the edit form will
  stay open.

- Two new filters for convex hulls and alpha shapes are now available: "only
  end nodes" (optionally including the root) and "only branch nodes". These
  will restrict the base point set for volume generation.

- Alpha shapes now use the inverse of the alpha value used so far. This makes it
  easier to use since it translates directly into nanometers.

- If a synaptic connection filter is used with Alpha shapes and convex hulls, it
  is now possible to select all synaptic nodes, regardless of the partner
  skeleton (select "None" as partner neurons), and to select both pre- and
  post-synaptic nodes at the same time.

- Alpha shapes now use a different implementation which takes a little bit more
  time to compute, but doesn't require re-computation if different alpha values
  are used. This makes finding a good alpha value much quicker. The input field
  for the alpha value to use is now also a numeric field in which arrow keys and
  mouse wheel can be used to change the value. A second numeric input allows to
  change the step size of alpha value changes.

- For preview, volumes now use the color and opacity defined in the 3D viewer.


Tile layer:

- An efficient browsing mode is now available that will not load tiles at
  the periphery of the stack viewer. This is useful to reduce data use and
  browsing latency on bandwidth-limited connections. To use this mode, increase
  the "Tile area efficiency threshold" in the tile layer controls.


3D viewer:

- Meshes and volumes can now optionally be displayed with visible faces instead
  of wireframe only.

- Volume list is now updated when new volumes are added, re-opening the widget
  is not required anymore.

- Transparent volumes are now displayed correctly.


Miscellaneous:

- If a client tries to perform an operation without having the most recent data
  available and the performed action is canceled, a more helpful dialog is now
  shown. It explains the situation and offers to refresh the client view
  (currently only nodes in the tracing layer are refreshed).


Administration:

- The image data importer available from CATMAID's admin interface supports now
  the specification of stack groups. It can also apply custom translations when
  mapping imported stacks to imported projects.


### Bug fixes

- Creating nodes using the Z key without other nodes in close proximity works
  again.

- Zoom level slider initialized correctly for stacks with eight zoom levels.

- Showing connector info for edge in Graph widget (Alt+Click) now works also if
  the source is a single neuron and the target a group or split node.

- Activate target node of a joined-in skeleton again.


## 2016.04.18

Contributors: Albert Cardona, Andrew Champion, Tom Kazimiers


### Features and enhancements

Miscellaneous:

- The skeleton projection layer can now draw the colors used from the selected
  source. This is now the default and can be changed in the settings widget with
  the help of the "Use source colors" checkbox.

- Unavailable images on CATMAID's front pages are now displayed as a gray
  placeholder box, instead of the broken image icon of the browser.

- A new volume type was added: alpha shapes can now be created in practically the
  same way as convex hull volumes are created. Alpha shapes have one additional
  parameter: alpha. It is used to filter edges for result mesh and has to be
  fairly low with our spatial dimensions. Values around 0.00001 seemed to work
  well in some cases. The preview of alpha shapes is disabled by default, because
  they can take much longer to compute.

- Materialized virtual nodes have now the correct edition time set, which make
  operations like adding a child to a virtual node work again (state checks
  prevent this with wrong edition time).

- The neuron search will now show a warning and cancel a search if a query
  annotation doesn't exist and the query term doesn't start with a forward
  slash (used for regular expressions).


### Bug fixes

- Creating synaptic connections from connector nodes across sections works
  again.

- Inserting a node along an edge will now render correctly right after using
  ctrl+alt+click.

- Merging two skeletons while the losing skeleton was loaded into another widget
  (e.g. Selection Table) doesn't trigger an error anymore.

- Undoing confidence changes works again.


## 2016.04.15

Contributors: Albert Cardona, Andrew Champion, Daniel Witvliet, Stephan Gerhard, Tom Kazimiers

### Notes

Starting with this release CATMAID uses a new database migration system. To
update an existing CATMAID instance safely, please follow these steps:

1. Make sure you have CATMAID updated to the last release (2015.12.21),
   including all database migrations and up-to-date Python packages.
2. Upgrade to this version (or a newer one) and update pip and all Python
   packages (in within your virtualenv), South can be removed afterwards:

   ```
   pip install -U pip
   pip install -r requirements.txt
   pip uninstall south
   ```

3. Remove the following variables from settings.py file (in
   `django/projects/mysite/`): `TEMPLATE_DIRS`, `TEMPLATE_DEBUG`

4. Fake initial migrations (and only the initial migration!) of the
   `contenttypes` app and apply its other migrations:

   ```
   python manage.py migrate --fake contenttypes 0001_initial
   python manage.py migrate contenttypes
   ```

5. Fake initial migrations (and only the initial migrations!) of all used
   Django applications to register current database state:

   ```
   python manage.py migrate --fake admin 0001_initial
   python manage.py migrate --fake auth 0001_initial
   python manage.py migrate --fake authtoken 0001_initial
   python manage.py migrate --fake catmaid 0001_initial
   python manage.py migrate --fake djcelery 0001_initial
   python manage.py migrate --fake guardian 0001_initial
   python manage.py migrate --fake kombu_transport_django 0001_initial
   python manage.py migrate --fake performancetests 0001_initial
   python manage.py migrate --fake sessions 0001_initial
   python manage.py migrate --fake sites 0001_initial
   python manage.py migrate --fake taggit 0001_initial
   ```

6. In the future no syncdb step is required anymore. Continue with the rest of
   the regular update procedure:

   ```
   python manage.py migrate
   python manage.py collectstatic [-l]
   ```

This procedure will only be required for upgrading an existing instance to a
release newer than 2015.12.21. It won't be needed to migrate from newer
releases.

Also note that if you are running an Apache/mod_wsgi setup (or referencing
django.wsgi), you have to re-generate your configuration with:

   ```
   ./django/create_configuration
   ```

Additionally, PostgreSQL is now required to be of version 9.4.


### Features and enhancements

Tracing overlay:

- Colors of skeleton nodes and edges in the tracing overlay can now be
  configured to follow colors from selection tables. To configure which
  skeleton sources to use to select colors, click the skeleton source control
  icon (the gear) in the title bar of the stack viewer.

- Visibility of skeletons in the tracing overlay can also be controlled by
  skeleton source subscriptions. To enable this, check "Hide skeletons not
  in the skeleton source subscriptions" in the Settings widget under Tracing
  Overlay > Skeleton colors. Note that it the tracing overlay may not update
  the visibility of some skeletons until a navigation action is performed.


Gap junctions:

- A new non-directional connector type for gap junctions can now be created
  when tracing by Alt + clicking in the tracing overlay. Edges for gap
  junctions are displayed in purple.

- Gap junction partners can optionally be displayed in a separate table in the
  Connectivity Widget by checking "Show gap junctions". This table has its
  own selections for confidence and count thresholds.


Volumes:

- The volume widget can create a new volume type: convex hulls. These can be
  created around a set of nodes from any skeleton source. Different filters can
  be combined: filters to allow only nodes that have a certain tag, a sub-arbor
  relative to such nodes (optionally occurring a definable number of times), a
  region between two tags tag or nodes that are synaptic to skeletons of another
  skeleton source. Node radii can optionally be ignored, but they are respected
  by default. A preview of the current filter set can be displayed in the first
  available 3D viewer.


3D Viewer:

- Gap junctions are displayed like synapse edges in purple.

- Stack related settings (bounding box, missing sections and z planes) are now
  moved to a tab called "Stacks".

- Stack bounding boxes and missing sections now update when stack viewer focus
  changes.

- A new sphere shading allows for a better depth perception.

- Volumes (created in the Volume Widget) can be displayed. A new selection
  control in the "View settings" tab allows to select individual volumes. They
  are colored the same way as they regular mesh. Currently, the color isn't
  updated on purpose to allow the easy creation of differently colored volumes.

- When the current Z plane is displayed, it will now have the section's images
  data mapped to it. The used zoom level (resolution) and the opacity can be
  adjusted and orthogonal stacks are supported, too.

- When restricting connectors to those shared by groups, you can now choose
  to include only those linking pre->post between the two groups in a specific
  direction.


Skeleton Projection layer:

- Instead of supporting only the display of the active skeleton, the projection
  layer can now subscribe to other skeleton sources and display multiple
  skeleton projections at the same time. The used source can be selected in the
  Settings Widget. This way, for instance, a Selection Table could provide input
  to the projection layer and effectively control which skeletons will be
  projected.  And Through its own subscriptions, the Selection Table could even
  provide a dynamic list that includes the active node.


Neuron Search:

- A search result can now be exported as CSV. Only selected rows are exported.
  The resulting CSV will contain neuron IDs and neuron names. If annotations are
  displayed, a third column includes annotations.


Undo:

- Some actions are now stored as so called commands in a history, which can be
  displayed in a dialog by pressing the F9 key. Commands in this history can are
  reversible. They can be undone either through the history dialog or by pressing
  Ctrl+Z.

- Through the history dialog, undone commands can also be redone. Of course,
  once one diverges from the list of previously undone commands by executing a
  completely new command (e.g. creating a node), redo is not possible anymore.

- The following actions are recorded into history: tag add/remove/edit,
  annotation add/remove/edit, node radius edit, neuron rename, confidence
  change, connector link/unlink and node add/insert/move/remove/.


Ontologies, classification and clustering:

- Ontology tool widgets don't reset each other anymore if they are loaded.

- The Classification Editor and Ontology Editor open sub-trees now quicker.

- Clustering ontology based classifications is much faster and works for
  multi-level ontologies on thousands of classification graphs.


Administration and Performance:

- The return type of many performance-critical queries, like querying nodes
  for the tracing overlay, is now correctly specified as 'application/json'
  rather than 'text/html'. Make sure your nginx has gzip enabled for the
  'application/json' type in its 'gzip_types' setting so that these responses
  are compressed.


Miscellaneous:

- Dragging a window into the center of another window now creates a tabbed
  window where both windows share the same area of the screen and can be
  switched between using tabs at the top of the window. Additional tabs
  can be added by dragging more windows into the center of the tabbed window.
  The active tab can be removed from the tabbed window by dragging it to
  another location in the window layout.

- Dragging a window onto the top, left, bottom, or right edge of an already
  tabbed window while holding SHIFT will add it to that location inside the
  tab.

- There is now a setting to invert the behavior of CTRL when navigating
  parent/child topology, i.e., when enabled [ and ] will navigate to the
  next real node by default, while holding CTRL will go to virtual nodes.

- Which layers are hidden when Space is held is now configurable by checkboxes
  in the Stack Viewer's layer controls.

- Scroll bar positions in widgets are now maintained when they change their
  size.

- Non-superusers can now see user analytics and proficiency reports for
  projects for which they are administrators.

- WebGL layers are now compatible with DVID stacks.

- Tile layers now have an option in the layer controls to hide the tile layer
  if the nearest section is marked as broken, rather than the default behavior
  of displaying the nearest non-broken section.

- Clustering over large sets of ontology based classification is now much faster.


### Bug fixes

- The skeleton projection layer can be used again and now renders lines with the
  same width as the tracing layer. This width can be configured in the settings
  widget.

- Color pickers will now update the color of color picker enabled DOM elements
  again.

- Fixed hiding edges with less than 2 synapses in the Graph Widget resulting
  in no edges.

- Fixed an issue where cloning the Graph Widget cloned into the wrong widget.

- Fixed an issue preventing removing split neurons from the Graph Widget.

- Fixed an intermittent exception when renaming neurons.

- Fixed a second Neuron Search widget not working properly.

- Adding a neuron to a Selection Table now re-runs the sorting scheme.

- Fixed Connectivity Matrix cloning.


## 2015.12.21

Contributors: Albert Cardona, Andrew Champion, Eric Trautman, Tom Kazimiers

### Features and enhancements

Selection table:

- A new option ("Append with batch color") allows to override the color and
  opacity of appended skeletons with the current batch color and batch opacity.
  It is deselected by default.

- Clearing the table doesn't ask for confirmation anymore. This has been removed
  for consistency with other widgets and because of the now available option to
  save/open skeleton lists.


New widget "Synapse Distribution Plot":

- For one or more neurons, plot distances of postsynaptic sites relative
	to an axon initial segment, represented by a skeleton node that is either
	computed or given via text tags.
  Each row represents the inputs contributed by a presynaptic arbor.
  Presynaptic arbors (rows) are sorted from more to less synapses.
  Presynaptic arbors can be filtered (i.e. hidden away) by a threshold
  on the number of inputs each provides, or by being listed in another
  widget that has selected skeletons.
	Individual synapses take by default the color of the postsynaptic arbor
	(that is, the arbors added via "Append"), but can be colored as well
	according to neuron colors in another widget.
  Click on an individual postsynaptic site to go to the corresponding
  skeleton node.
  Click on the legend to jump to the skeleton node representing the
  axon initial segment, relative to which all distance measurements
  where made. All presynaptic neurons are available in a separate
  skeleton source for each widget to pull neurons from.


New widget "Synapse Fraction":

- For one or more neurons, render a normalized stacked bar chart with
  the number of synapses for/from each partner skeletons (directly either
	upstream or downstream). Can group partner skeletons: add groups by
	selecting a skeleton source (another widget listing skeletons).
	Click on the legend to edit (title, color) the group, or remove it.
	Click on the legend to go to the nearest node in the partner skeleton.
	To open this new widget, open a connectivity widget and push the
	button named "Open partner chart".


Settings widget:

- Persistent settings are now scoped, so that default settings may be
  configured for an entire CATMAID instance ("global"), for each project
  ("project"), for each user ("user"), and for each user for each project
  ("session"). Only administrators have access to change project settings,
  and only superusers have access to change global settings. This allows,
  for example, administrators to set up recommended defaults for projects so
  that users only need to adjust their settings where their preferences differ
  from the project defaults. A selection box for which scope to adjust is
  at the top of the settings widget. Persistent settings will display
  information about scopes and defaults when hovering over them with the cursor.

- Administrators may also lock persistent settings so that global or project
  defaults can not be changed by users.


Graph widget:

- In the main tab, a new remove button removes skeletons in the selected
  skeleton source from the graph.


3D Viewer:

- Added new buttons under the "Export" tab to export connectors and synapses
  as CSV. And Skeletons are now exported to CSV with a new column, the radius
	at each skeleton node, and another new column for the neuron name as
	rendered by the NeuronNameService (controlled by the Settings).
	The connectors CSV contains, for each row, the connector ID, the treenode ID,
	the skeleton ID and the relation ID, mimicking the treenode_connector table.
	The synapses CSV exports two files:
	  1. The skeleton ID vs the neuron name
		2. The list of synaptic relations of any arbor visible in the 3D Viewer,
		   with columns for the presynaptic skeleton ID, its treenode ID emitting
			 the synapse, the postsynaptic skeleton ID, and its treenode ID that
			 receives the synapse.


Review system:

- Creation, deletion, and edition of synapses and relations now causes related
  nodes to become unreviewed. Changes to presynaptic relations or the connector
  itself cause all related treenodes to become unreviewed, while changes to
  postsynaptic relations affect only that specific related treenode. Changes
  to other connection relations (abutment, etc.) behave like presynaptic
  relations, propagating to all related treenodes.


Skeleton source subscriptions:

- So far some widgets allowed to synchronize their skeleton list along with
  individual property changes. This was done through a "Sync to" selection which
  pushed this information to other widgets. This has now been replaced with a
  subscription option. Many widgets allow now to react to changes in skeleton
  lists in other widgets. Widgets supporting this got a new small chain icon in
  their title bar with which a subscription management user interface can be
  shown and hidden. Widgets that contain multiple sources, like the connectivity
  matrix, have one icon per source. A hover title will show which one to use for
  each source.

- The UI allows to add subscriptions to multiple sources which can then be
  combined through set operations. Currently sources are combined in a strict
  left-associative fashion from top to bottom of the list. When "Override
  existing" is checked, widget local skeletons are not used when subscriptions
  are refreshed and will subsequently be removed. Otherwise, the local set is
  united with the first subscription before all other subscription sources are
  applied.

- The scope of individual subscriptions can be adjusted: By default each
  subscription reacts to skeletons added, removed and updated in a source. The
  "Filter" selection allows to listen to only one of these events. For instance,
  subscribing to the active skeleton with the "Only additions" filter, allows to
  collect skeletons selected active skeletons without removing them again from
  a widget.

- By default, only selected skeletons are subscribed to. This means if a
  skeleton becomes unselected in a source it is removed from the target widget.
  If the "Only selected" checkbox is unchecked, also unselected skeletons are
  added to a target widget. They are removed when skeletons are removed from the
  source and their selection state is synced.

- All widget still feature the "From [Source] Append/Clear/Refresh" work-flow.
  The subscription UI's "Pull" button does the same as the regular "Append"
  button: a one-time sync from a source.


Miscellaneous:

- Many tracing widgets now allow a user to hide their controls. A little gear
  icon in their title bar toggles their visibility.

- Rather than only specifying annotations that are used as successive
  fallbacks for labeling neurons, neuron labels can now be specified as
  arbitrary combinations of annotation-based components using a format string.
  This is still configured in the annotations section of the settings widget.

- Volumes can now be edited when clicked on in the volume widget. This will also
  display the edited volume as layer in the active stack viewer.

- Moving a node in the tracing overlay now updates its position in the database
  as soon as the mouse is released, rather than waiting until the section
  changes.

- Changes to the CATMAID API are now documented in `API_CHANGELOG.md`.

- A docker image of a running CATMAID instance is now available for
  evaluating or developing CATMAID without needing to perform a complete
  install. The latest release is available via the "stable" tag, and the
  current development version is available via the "latest" tag. To try it:

      docker run -p 8080:80 aschampion/catmaid

  Then point your browser to http://localhost:8080. The default superuser has
  username "admin" and password "admin".


### Bug fixes

- API testing URL generated by Swagger (used for the API documentation at /apis)
  now respect a sub-directory that CATMAID might run from.

- Fixed near active node shading in the 3D viewer.

- Pre- and post-synaptic edges in the tracing overlay now update when dragging
  a related treenode.


## 2015.11.16

Contributors: Albert Cardona, Andrew Champion, Tom Kazimiers


### Features and enhancements

Key shortcuts / mouse operations:

- Pressing \ now brings up a dialog to go to the nearest node with a label
  matching a query regex. If a node is active, this search is limited to the
  active skeleton. Shift + \ cycles through matching nodes in ascending
  distance order. Ctrl + \ repeats the last search regex without prompting.

- Deleting a virtual node with DELETE or Ctrl+Shift+click instead suppresses
  the virtual node. Suppressed virtual nodes are skipped during review. A
  setting is available to also skip suppressed virtual nodes during normal
  navigation with [ and ].


Selection table:

- Batch coloring is now much quicker.

- If the batch color button is pressed a second time the color picker will not
  only close but also will the batch coloring be re-applied. This won't happen
  if the color picker is closed by clicking somewhere else.

- The status text line at the bottom of the table includes now the number of
  selected neurons. This is helpful when a filter is active and more neurons are
  selected than visible.

- Sorting for visibility columns has been removed.

- Neurons part of a Selection Table can now also be filtered based on
  annotations. This can be done with the help of the input field next to the
  name filter. Like with the name filter input, pressing the Enter key will
  activate both filters and starting with a slash character ("/") will make the
  input be treated as a regular expression (to e.g. only show neurons that are
  annotated with a1 and b2, use "/a1|b2"). For now no meta-annotations are taken
  into account.

- With the help of the new "Open" and "Close" buttons, skeleton lists can be
  stored into JSON files as well as loaded from them. Along with each skeleton
  ID, the current color and opacity is stored.


Skeleton projection layer

- With the new "Skeleton color gradient" coloring mode, the skeleton's tracing
  color (currently only yellow fo the active skeleton) is used for coloring. It
  fades into downstream and upstream colors, respectively (which are black and
  white by default).

- Nodes can be selected by placing the mouse close to them (regardless if
  displayed or not) and pressing 'g'. If no node is found in close proximity
  (<50px screen space), the tracing layer's node selection is used.


Graph widget:

- Synapses can be filtered from edges based on their confidence. The confidence
  threshold is applied to the minimum of the pre- and post-synaptic relation
  confidences. Confidence filtering is applied prior to synapse count filtering.

- Synapse count coloring on edges can now be configured independently from edge
  colors.


Volumes:

- A new widget, the Volume Manager, allows to create and list volumetric
  geometries. These geometries are not yet displayable and for now only
  box volumes can be created. The widget is available through a new 3D box
  icon, last in the list of tracing tool widgets.

- New nodes can now be tested for intersection with a certain volume. The
  Tracing section of the settings widget allows to choose a volume
  against which new nodes will be tested. If they are outside of it, a
  warning will be shown.


Neuron Search:

- Partial annotations as well as regular expressions are now supported for
  searching. If the text entered in an 'annotated' search field matches a single
  existing annotation (i.e. one that would also show up in the auto-completion),
  it is used as search constraint, just like before. However, if no matching
  annotation was found, the input text is treated as a regular expression on
  annotation names if it starts with a slash character ('/'), otherwise it is
  treated as a regular search pattern over all annotations. For instance,
  finding all things that are are annotated by either A1 or B2 would look
  like '/A1|B2' or requiring annotations that end on 'xyz' could be searched for
  by '/xyz$'. This also works with sub-annotation queries.


3D viewer:

- Different neuron visibility modes are now available for animations. A
  drop down list replaces the check-box and an option dialog is shown if
  a particular animation mode requires user input. Besides the 'show one neuron
  per rotation' mode, there is now also the 'Show n neurons per rotation' mode
  and a mode which uses a pattern to explicitly define the visibility of
  particular neurons after a particular rotation. The animation export now uses
  the visibility mode selected in the 3D viewer.


Administration:

- CATMAID has been able to use DVID as a project/stack back-end and as a
  image source for quite a wile now. To make the latter option easier to setup,
  a new admin tool is available to create CATMAID stacks based on a DVID server.
  It can be found in the "Custom views" section of CATMAID's admin interface,
  labeled as "DVID stack importer". With the help of this tool on can inspect
  all available repositories and data instances on a DVID server and create a
  stack based on one data instance. CATMAID will make sure that all
  pre-conditions are met by a stack created this way.


Miscellaneous:

- By default new widgets will now select the last widget created as skeleton
  source. If wanted, this can be adjusted to the previous behavior (always
  select 'Active skeleton') through the 'Auto-select widget created last as
  source for new widgets' option in the settings widget.

- Multiple stacks opened through a URL can now optionally be opened in the same
  stack viewer window by adding "&composite=1" to the URL.

- If an already reviewed node is moved it will now become unreviewed again.

- Links clicked in the message menu will now open in a new page.


### Bug fixes

- The skeleton projection layer will now update automatically on skeleton
  changes like new or removed nodes as well as splits and merges. It will also
  not complain anymore if a connector was selected.

- Text rendered in the 3D viewer is now upright again (instead of upside-down).


## 2015.10.19

Contributors: Albert Cardona, Andrew Champion, Tom Kazimiers


### Features and enhancements

Scripting:

- The widget instance associated with the focused window can be retrieved with
  the convenience function `CATMAID.front()`.


Orthogonal views and multi-channel data:

- Stack groups can be used to relate different stacks to each other within one
  project, e.g. to make clear that some stacks are different orthogonal views or
  different channels of the same dataset. If there are stack groups defined in a
  project, they are for now available through the "Projects" menu, which
  provides sub-menus for stacks and stack groups for each project. When opened,
  the stacks of a channel based stack groups are added as layers to the first
  stack. Ortho-view stacks are all opened in a separate stack viewer.

- If a stack group consists of the three different orthogonal views for a
  dataset, the window layout is adapted automatically as soon as the stack group
  is opened. The layout will be a four-pane layout in which the left half of the
  screen is the XY view on top of the XZ view and the right half of the screen
  is the ZY view on top of a selection table.

- Since stack group are instances of the 'stackgroup' class, they can be
  referenced from within ontologies. All projects now have a 'stackgroup' class
  and the relations 'has_view' and 'has_channel' created by default. They are
  also created for projects that don't have them, yet.

- Stack groups can be created and managed from with the admin interface through
  either the new Stack group page or while editing/creating a stack.


3D viewer:

- Skeletons can be shaded by distance from a plane through the active node. The
  plane can either be a Z-plane in project space or a plane normal to the ray
  from the camera to the active node.

- New "Count" button to count the number of pre- or postsynaptic sites, or the
  number of treenodes tagged with a given text tag, within a distance of the
	active node in the selected arbor along the cable of the arbor, or within a
	given Euclidean distance for any arbor present in the 3D viewer.


Tile layer:

- WebGL rendering is now compatible with orthogonal views.

- Tiles can now be rendered either with linear pixel interpolation (previous
  default behavior) or nearest neighbor interpolation. This is controlled by
  the "Image tile interpolation" setting.


Graph widget:

- When growing by circles, the set of neurons added can be filtered to include
  only those with annotations matching a regex.


Miscellaneous:

- A new color picker replaces the color wheel. The new control hovers over other
  elements so it can be moved, has color memory slots, defaults to a smaller
  size and can be resized to show input elements for different color spaces. To
  save a color in a memory slot, click on the rectangle containing the small
  circle next to the memory slots.

- Documentation for some HTTP API endpoints is now available from your CATMAID
  server at the `/apis/` URL.


### Bug fixes

Tile layer:

- Fixed a major WebGL tile layer GPU memory leak.


3D viewer:

- In orthographic mode, the correct depth ordering is now used again.


Selection table:

- Color sorting works again.


Miscellaneous:

- An error no longer appears when selecting an un-annotated skeleton while
  neuron labels are configured to use a meta-annotation.


## 2015.9.11

Contributors: Albert Cardona, Andrew Champion, Tom Kazimiers


### Features and enhancements

Neuron Navigator:

- It is now possible to remove multiple annotations at once from a neuron. A new
  column is added to annotation tables, each annotation row has now a checkbox
  in its first column. A click on the de-annotate link in this column's header
  or footer will remove all selected annotations from the current neuron.


Tracing:

- If a single-node skeleton is merged into another skeleton, no merge dialog is
  now shown by default. All annotations of this single-node skeleton are merged
  into the target skeleton without asking. This behavior can be changed to again
  show a merge UI if the single-node skeleton has annotations (behavior so far)
  through a new entry in the Tracing section of the settings widget.


Graph widget:

- New layout modes "dagre", "cola", "spread" and "springy". The first is based
  on DAGs (directed acyclic graphs) and the last three are force-directed. To
  note that "spread" will evenly layout neurons in trying to occupy as much
  space as possible, and also leads to symmetric-looking graphs when rendering
  multiple disconnected graphs of e.g. left and right homologous neurons. Try
  it.


Connectivity matrix:

- Descending and ascending sorting is now available for all sorting modes.

- The new 'order of other' sorting mode will try to follow the column order for
  rows and vice versa. If skeletons are not found in the reference dimension,
  they are pushed to the end.


Selection table:

- When changing the color of a neuron, all other selected neurons can be colored
  at the same time, when the new 'all selected' checkbox (right above the color
  wheel) is checked.


Neuron sarch:

- The "select all" checkbox now does what it says and selects all neurons in the
  results set.

- Pagination now works like in other widgets and the number of elements per page
  can be adjusted.

- Annotations are not loaded by default anymore, but can be shown with the help
  of the new "Show annotations" checkbox.


Miscellaneous:

- When a connector is selected, basic information about it is displayed at the
  top of the window (where otherwise the neuron name is displayed).

- A neuron search result's annotation list is now kept in sync with the rest of
  the widgets. If annotations change on a listed neuron or annotation, the
  search query is re-done.

- If only transparency is changed in the batch color picker of the Selection
  Table, the transparency alone (and not the color) of the target skeletons will
  be updated. To also update the skeleton color, the color has to be changed in
  the color picker, too.


Administration:

- Adding custom code to CATMAID's front end is now easier: Add file names to the
  STATIC_EXTENSION_FILES array variable and have your web-server point the URL
  defined in STATIC_EXTENSION_URL (defaults to /staticext/) to the folder were
  those files live. CATMAID will then load those files after its own files.


### Bug fixes

- Nodes are now correctly scaled in skeleton projection layers.

- Neuron navigator now updates if a skeleton is changed (e.g. due to a merge).

- 'Sync to' selections to push changes from one widget to another (e.g. 3D
  viewer controlled by selection table) are now updated correctly, if a selected
  target is closed.

- Changing the order of rows and columns of the connectivity matrix manually
  does now work like expected.

- From within the neuron search removed annotations will now disappear again
  from the search widget after they are unlinked.

- Using the CATMAID coloring scheme in the Selection Table is not random
  anymore.

- CSV files exported from the Connectivity Widget now respect the table ordering
  and include the target neuron names.

- Spheres that intersect in the 3D viewer (e.g. somas) don't appear broken up
  anymore.

- The 3D viewer's SVG export will now correctly calculate the size of exported
  spheres (e.g. soma tags).


## 2015.7.31

Contributors: Albert Cardona, Andrew Champion, Tom Kazimiers


### Features and enhancements

Key shortcuts / mouse operations:

- Ctrl + [ or ] now navigates to the next real (non-virtual) parent or child of
  the active node, respectively.


Connectivity widget:

- Upstream and downstream partners can now be filtered by synaptic confidence
  in addition to synaptic count. Synaptic confidence filtering is applied before
  count filtering. Confidence is taken to be the minimum of the presynaptic
  and postsynaptic connector confidence.


3D Viewer:

- Tags matching a custom regex can be shown as handle spheres in addition to
  tags containing "uncertain" or "end". Note that after entering the regex in
  the "View Settings" tab the viewer must be refreshed from the "Main" tab
  before tag spheres are updated.

- The active node marker now resizes based on the radius of the active node.

- The active node marker can now optionally always be drawn on top of other
  objects, even if it is occluded.


Miscellaneous:

- A default neuron name can now be specified in the settings widget. Similar
  to annotations, the pattern "{nX}" can be used to add an automatically
  incrementing number to each new neuron created, starting at X. Omitting X
  will be interpreted to start from 1. This default name does not persist
  between sessions.

- Neuron navigator: neuron name and annotation search are now case-insensitive.

- The client now checks every 15 minutes whether it is the same version as the
  server. If not, an error dialog is shown prompting the user to refresh their
  browser.

- It is now possible to show a projection of the active skeleton in the tracing
  overlay. All nodes will be displayed in the current slice, but no interaction
  is allowed with them. This feature can be useful to get more context on the
  current location in the active skeleton. This mode can be toggled with F10 or
  through a new entry in the settings (Tracing Overlay > Active skeleton
  projection), where different parameters can be adjusted. The color for the
  upstream and downstream part can be independently changed and various shading
  modes can be selected (plain color, Z distance transparency, Strahler based
  transparency or cut off).


### Bug fixes

- 3D viewer: the correct synapse colors are now used when connectors are
  restricted.

- If annotations are added or removed, annotation search widgets are updated
  correctly. You can now search for newly created annotations without having to
  open a new search widget.

- The order of the selection table is now remembered before it is refreshed.

- Connectivity widget: common partners filtering now correctly enforces that
  partners are partnered with all target neurons, not just any two.

- Review widget: the skipped node warning will now only show up when in fact
  more nodes have been skipped than allowed.

- Fixed a vulnerability that allowed any user with "browse" access permissions
  to any project to execute arbitrary SQL statements on the CATMAID database.


## 2015.7.17

Contributors: Albert Cardona, Andrew Champion, Tom Kazimiers


### Features and enhancements

Connectivity widget:

- Partners can now be filtered by a minimum threshold on number of nodes, rather
  than only being able to filter single-node partners.

- The user's review team is now an option in the partner review filter.

- Changing the review filter no longer reloads the entire widget.

- Many small performance improvements.


Selection table:

- The table layout has been streamlined with other tables in CATMAID. All
  columns except 'action columns' can now be used for sorting. Pagination is now
  done with the buttons to the right above and below the table, the page length
  can now be adjusted, too. The summary info button moved into the button panel
  while the filter input is now part of the table.

- It is now possible to add a new annotation to individual neurons without
  changing the current selection. This can be  done with the little tag icon in
  the actions column on the right. The former info button was replaced by a
  small 'i' icon and clicking the folder icon in the same column will open a
  Neuron Navigator window for the respective neuron.

- All visibility related colums can be hidden with a new checkbox in the button
  panel. This might be useful to save space if a selection table is not used to
  control a 3D viewer.


Miscellaneous:

- Neuron search: annotations can now be searched for those by users in the
  review team.

- Log: entries can now be filtered to include only actions from the user's
  review team.

- The maximum number of nodes returned to the tracing overlay is now
  configurable as a server setting: NODE_LIST_MAXIMUM_COUNT (default 5000).

- Group graph: a new lock buttons in the Selection tab allows to lock selected
  nodes, so that their position doesn't change until they are unlocked again.


### Bug fixes

- Fix display of intermediate nodes on edge between two joined skeletons.

- The last lines of the review widget were hidden sometimes. This is not the
  case anymore.


## 2015.7.6

CATMAID now uses the GPLv3 license and moved away from the stricter
AGPLv3. This move was discussed with all previous contributors and
agreed on. See the corresponding commit for more details.

Contributors: Albert Cardona, Andrew Champion, Tom Kazimiers


### Notes

This release includes database changes that require manual intervention if you
are upgrading from an existing installation. A new dependency is now required:
PostGIS, an extension to PostgreSQL. After its installation, it has to be
activated for the CATMAID database. To do so, connect to the database using a
Postgres system user. Assuming a Postgres system user named "postgres" and a
CATMAID database named "catmaid", this could be done by calling

  sudo -u postgres psql -d catmaid

Being connected to the database, PostGIS can be enabled by executing

  CREATE EXTENSION postgis;

Now PostGIS is enabled and the connection can be closed again. Now a regular
update can be performed. Please note that this update can take quite some time
to complete. On bigger neuron tracing installations, multiple hours are
realistic.


### Features and enhancements

Key shortcuts / mouse operations:

- Ctrl + mouse wheel now zooms the stack, while shift zooms by smaller
  increments.

- Pressing X in the tracing tool will begin measuring distance from the current
  cursor position. The mouse wheel can be used to measure along the stack Z
  axis. Clicking will close the measurement tool and show the final distance in
  the status bar. ESC cancels the tool.


Multi-view tracing and virtual nodes:

- Orthogonal views on a regular XY stack can now also be used for neuron
  reconstruction. If they are available as CATMAID stacks and opened while the
  tracing tool is activated, tracing data will be shown in the respective
  orthogonal views as well. Tracing can be done in these views just like in the
  regular XY view.

- When tracing, it is not required anymore to place a node in every section. If
  no node has been placed in a section, CATMAID will place a so called virtual node
  where the skeleton and the section meet. If this virtual node is modified in
  any way, e.g. tagging, joining, moving, etc. it will be created. This also
  slightly changes the way reviews work. Review information is only stored on
  real nodes.

- The review widget has a new settings: in-between node step. It specifies how
  many sections can be skipped between adjacent real nodes. This is done with
  respect to the currently focused stack. This stack is also used to determine
  in which direction to move to look beyond the start of a segment.


Stack viewer:

- Other stacks in a project can be added to an open stack view by selecting the
  "Add to focused viewer" option from the stacks menu. This allows multiple
  stacks to exist in the same view like overlays, while accounting for
  differences in translation and resolution. The navigator will expand the
  available zoom levels to accomodate the maximum and minimum zoom possible in
  all of the open stacks.

- Tile layers for stacks added to a viewer can be removed from a viewer via an
  "x" in the tile layer control.

- Multiple viewers into the same stack can now be opened.

- Each stack viewer can be toggled between coupling its navigation with other
  open stack viewers. Toggle this via the "Navigate with project" checkbox in
  the tile layer control.


Tile layer:

- New filter (WebGL only): intensity thresholded transparency


3D Viewer:

- Connector restriction can now explicitly be turned on and off with a pull
  down list. One can select between "Show all" (i.e. restriction turned off),
  "All shared connectors" will only show connectors with partners in the current
  selection and "All pre->post connectors" will only allow connectors with at
  least one presynaptic partner and one postsynaptic partner in the current
  selection. The last option, "All group shared" allows to select two skeleton
  sources (e.g. two selection table) and it will only show connectors that are
  part of the 3D viewer and that connect between both selected groups of
  skeletons. There is also a pre->post enforcing variant of it.


Neuron search:

- The name displayed for neurons now follows the same naming mechanism used for
  other widgets. It can be controlled through the settings widget and will
  automatically update if a neuron name is changed.


Miscellaneous:

- In the connectivity widget, upstream and downstream thresholds can now be set
  at once for all seed neurons. Two drop down controls used for this will be
  displayed if there is more than one seed neuron.

- Treenode Table refurbishing: far faster, supports multiple skeletons, can do
  tag search with regular expressions and lists the skeleton treenode ID.

- Rows and columns of the connectivity matrix can now be moved around with
  little buttons that appear when the mouse is over row and column header cells.

- There are now three options to change focus if a pointer enters a window:
  don't change focus (how it has been so far), focus stacks (will activate
  stacks when hovered, but won't change focus for other windows) and focus all
  (will change focus to every window hovered). The default will be stack focus
  follows the pointer. The settings widget makes these options available in
  general settings area.

- There are three new controls in the split/merge dialog: Toggle the
  display of input and output markers on neurons in the embedded 3D viewer and
  select which shading method is used (default: "active node split").
  Alternatively, "Strahler index" coloring can be used, which helps with
  depth perception.

- Attempting to reload a CATMAID browser tab or go back in history, will now
  result in a warning dialog, asking for confirmation. It makes clear that
  CATMAID's window layout and content won't be saved if the acton isn't
  canceled.


Administration:

- Now that virtual nodes are available, existing database can (but don't have
  to) be optimized. A new management command will look for straight skeleton
  parts that are not referenced in any way and prunes them. In other words, if
  there are three successive collinear nodes and the middle one is not
  referenced, it will be removed.

  manage.py catmaid_prune_skeletons


### Bug fixes

- The Neuron Search widget doesn't throw an error anymore when a neuron listed
  in it is merged.


- There is no longer a race condition in the database during concurrent
  split/merge of a skeleton and creation of a treenode in that skeleton. While
  this is not a comprehensive guarantee of conflict-free concurrency, it does
  remove the most likely scenario resulting in corruption of the database model.


## 2015.5.27

### Bug fixes

- Fix radius based neuron selection in tracing window.


## 2015.5.19

Contributors: Tom Kazimiers


### Features and enhancements

Key shortcuts / mouse operations:

- Cycling through open end nodes will now only visit the root node if it is an
  actual leaf. That is, when it has only one child node and is untagged.


3D Viewer:

- A light background shading variant for connectors was added. It uses a darker
  cyan color which provides more contrast if a white background is used.


Miscellaneous:

- The location of messages and notifications can be configured in the settings
  widget. The default location is still the upper right corner.

- If the node display limit is hit while panning the field of view in tracing
  mode, node refresh will be temporary disabled. Once the mouse button is
  released again an no further panning happens within one second, node update is
  reset to normal. This allows for smoother panning if many nodes are visible.


### Bug fixes

Review system:

- Review teams are now respected when Shift + W is used to jump to the next
  unreviewed node.


3D viewer:

- Skeletons with other coloring than "Source", will now be visible when exported
  as SVG in the 3D viewer.


Miscellaneous:

- Skeletons added to a selection table, will now honor the table's "global"
  settings for pre, post, meta and text visibility.

- If an annotation is removed from a neuron, the annotation itself will be
  deleted, too, if it is not used anywhere else. Now also meta annotations of
  the deleted annotation will be removed (and their meta annotations...), if
  they are not used anywhere else.


## 2015.5.11

Contributors: Albert Cardona, Andrew Champion, Tom Kazimiers

### Features and enhancements

Connectivity widget:

- Partner filtering now supports regular expressions when the first character
  of the search input is "/".


Treenode table:

- *REMOVED*: Radii can no longer be edited by clicking on their cell in the
  table.


Connectivity matrix:

- The tracing tool has got a new widget: a connectivity matrix. It can be opened
  with the "M" frame icon next to the button for the connectivity widget. To use
  it, one has to append skeletons for its rows and columns. Skeletons can also
  be added as group. Each cell shows two sub-cells, the first one shows the
  number of synapses from row to column and the second one the number synapses
  from column to row. When a synapse count number is clicked, a connector
  selection is opened, that contains the corresponding synapses. Both pre- and
  post-synaptic count cells can be colored individually. By default a coloring
  similar to the tracing layer's red and cyan is used. There are also color
  gradients available to produce heat maps (i.e. color cells based on the
  actual synapse count).

- Graph widget: ability to split neurons by text tag on their skeletons. It's the
  "Tag" button under the "Subgraph" tab. Enables you to manually define regions
  on a neuronal arbor (like axon and dendrite, or multiple dendritic domains)
  and then have them be represented each as a node in the graph. The skeleton
  will be virtually cut at the nodes containing the tags, with the tagged node
  belonging to the downstream part (relative to the root node).


3D Viewer:

- Color mode "Downstream of tag" is now a shading mode.

- New synapse coloring mode "Same as skeleton". If you then hide the
  skeletons and show only the synapses you will e.g. see spatial tiling of ORN
  axons, each defining a glomerulus in the larval olfactory lobe.

- For PNG and SVG export one can now specify the dimensions of the result files.
  A dialog shown before exporting asks for width and height.


Neuron dendrogram:

- The horizontal and vertical spacing between nodes in the neuron dendrogram can
  now be fine tuned.


Administration:

- A new tool 'Group membership helper' has been added to add multiple users to
  multiple groups or to revoke their group membership. This can be used to
  control access over the data created by individual users.


Miscellaneous:

- A node-placement-and-radius-edit mode has been added. If enabled through the
  settings widget (Tracing > "Edit radius after node creation"), the radius for
  a node will be edited immediately after it has been created. This allows for
  easier volumetric reconstruction. In this mode, the radius circle editing tool
  is used to specify the radius. No dialog is shown once a radius is selected for
  a node and it will only be saved for the new node.

- A new connector type ("abutting") can now be created. In contrast to the
  regular synaptic connector, it can be used to represent the fact that two or
  more neurons are in abutting processes. For now this mode can be activated
  through the settings widget (Tracing > "Create abutting connectors"). For
  abutting connectors the lines representing the links to nodes will appear in a
  green color.


### Bug fixes

3D viewer:

- Adding and removing neurons and static data lead in some situations to many
  errors that were displayed on the console (and therefore not visible to most
  users) and caused minor performance problems. This has been fixed and all data
  should now be added and removed correctly.

- Following the active node should now work much more reliable. Before, it could
  happen that this stopped working after a second 3D viewer was closed.


Connectivity widget:

- Fix one cause of sluggish behavior for widgets that have been modified many
  times. Also fixes repeated alert dialogs when clicking a neuron in the
  partner tables that no longer exists or does not have any treenodes.


Neuron Navigator:

- Don't show an error if an invalid regular expression was entered for
  searching. Instead, color the search box red and show a warning message.


## 2015.3.31

Contributors: Albert Cardona, Andrew Champion, Tom Kazimiers, Stephan Gerhard

### Features and enhancements

Key shortcuts / mouse operations:

- Shift+T removes all tags from the currently active node.

- After using R to go the nearest open leaf, shift+R cycles through other open
  leaves in the skeleton in order of ascending distance from the starting
  location. Combining alt with these operations orders open leaves by most
  recent creation instead of distance.

- Ctrl+Y removes the active skeleton from the last used selection widget.

- Shift+Y selects skeletons within a radius of the active node in the tracing
  layer and adds them to the last used selection widget. Ctrl+shift+Y works in
  the same way to remove skeletons from the last used selection widget.

- If the next (or previous) branch/end point is already selected when V (or B)
  is pressed, the view will center on it nevertheless.

- If the mouse is over the stack when zooming, the view will recenter so that
  the same stack location remains under the mouse at the new scale.

- During review, Q and W during will refocus on the last reviewed neuron if
  review is interrupted (another node is selected), regardless of the auto
  centering setting. If one looks beyond the current segment, the last reviewed
  node will be selected by Q and W as well, but auto centering is respected.


Review system:

- New "Reviewer Team" system allows filtering reviews in visualizations and
  statistics to include only those by particular reviewers. Each user can
  control which reviewers to include in her team. A date can be configured for
  each reviewer in the team, so that only reviews from that reviewer after this
  date are included.
  * A user's reviewer team is configured through the Settings widget.
  * The review widget includes a team column between the user and union columns.
  * The percent reviewed column in the selection widget can be set to team or
    union.
  * Team review coloring is available in the 3D viewer and group graph.


3D viewer:

- With Ctrl + mouse wheel, only the camera is moved in target direction, the
  target stays fixed. If Alt + mouse wheel is used, the target moves as well.

- The CSV export not also includes the parent ID for each node, which can be
  used to reconstruct the topological tree.

- The auto-created selection widget is now 50% smaller, giving more vertical
  space to the 3D viewer.

- With the help of controls of the Animation tab, simple animations can be
  played. Currently, rotation around the X, Y and Z axis as well as the current
  "up" direction of the camera. is supported. The back-and-forth mode will
  reverse rotation direction once a full circle is reached. With the help of the
  stepwise visibility option, individual neurons can be made visible after a
  certain amount of time the animation is running. Additionally, neurons can be
  made sequentially visible after each rotation.

- Animations can also be exported as WebM movie file. The "Export animation"
  button in the Export tab, will show a dialog with basic export settings. Like
  with the other view export options, the current 3D view setup is used. The
  frame size can be adjusted in the export dialog. Creating the file can take
  some seconds and currently only works for the Chrome browser (due to the lack
  of WebP support in others). The resulting WebM video file can be converted to
  any other format using e.g. VLC player, if needed.

- New shading mode "synapse-free chunks". Has one parameter, the minimum amount
of synapse-free cable to consider between two consecutive synapses, adjustable
from the "Shading Parameters" tab.

- New shading mode "dendritic backbone". Depends on 'microtubules end' tags, or
will approximate twigs by using the Strahler number entered in the "Shading
Parameters" tab.

- The view settings tab now contains a control to scale the size of the node
  handles (e.g. active node, special tags).


Tile layer:

- Tiles can now be rendered with WebGL, which enables new visualization features
  and fixes some flickering issues. Enable via "Prefer WebGL Layers" in
  Settings. The WebGL renderer is currently considered experimental and may have
  stability issues on some clients. See
  https://github.com/catmaid/CATMAID/issues/186#issuecomment-86540706 for
  details on using WebGL layers with your image stack host.

- The blend mode used to combine stacks and overlays is now configurable when
  using WebGL. This greatly improves visualization of confocal and other
  multichannel data. Blend mode is selectable from the layers control, activated
  via the toggle at the bottom left of the stack view.

- Filters can be applied to layers when using WebGL. Filters can be added and
  removed from layers through the layers control. Available filters currently
  include:
  * Gaussian blur
  * Color inversion
  * Brightness, contrast and saturation adjustment
  * Color matrix transform


Connectivity widget:

- It is now possible to remove added neurons again. Each row of the table of
  target neurons now contains a small 'x' icon in the first column to remove it.

- The selection column is not included anymore in the CSV export.


Analyze Arbor:

- Options are provided to approximate twigs by using a branch Strahler number
defined in the "Options".

- Dimensions of the pie charts and XY plots is now configurable from the
"Options" dialog.


Graph widget:

- New button to "Clone" the graph widget: opens a new widget with identical content.

- New buttons to "Save" and "Open..." to/from JSON, so that complex graphs can be
reloaded later on. Skeletons not present in the database are not loaded.


Miscellaneous:

- Selecting tags for highlighting in the neuron dendrogram

- Synchronization between widgets was improved. Deleting a neuron in one widget,
  will remove it from other widgets as well.

- Hovering over the CATMAID text on the front page will display CATMAID's
  version.


Admin:

- For projects, stacks, overlays and data views there is now the option to
  duplicate objects from within the admin view. To copy objects without their
  relations, there is now a new action in the list view's action menu. To
  duplicate an entity with its relations, select the object and use the "save as
  new" button.


Export:

- A basic JSON export of all treenodes and connectors of the selected neurons is
  now possible.


### Bug fixes

Tracing overlay:

- Trying to remove a non-existent tag from a node now doesn't show an error
  dialog anymore, but only a notification.


Key shortcuts / mouse operations:

- Fix bug where tagged nodes were not considered open by R regardless of tag
  content.


Neuron search:

- Make neuron names wrap and use the next line, if there is not enough space for
  it. This makes the table not expand in width until the name fits anymore.


3D viewer:

- Picking a synapse or other selectable elements is now more robust and now
  works also in orthographic mode.

- The projection mode (orthographic or perspective) is now also stored in a
  saved view.

- The 3D viewer's drawing canvas is now correctly sized again. Since the tab
  panel has been introduced, the 3D viewer has been too high. Now the
  pre-defined views (XY, XZ, ZY, ZX) are display correctly again, i.e. the whole
  bounding box is now seen again.

- Performance enhancement when smoothing skeletons with a Gaussian by avoiding
to update the same Vector3 instances twice.


Reviews:

- Pressing 'E' during review will now go to the next unreviewed segment as seen
  from the currently reviewed one. Before, the first unreviewed segment as seen
  from the top of the table was selected.

- Pressing 'Q' on the first node (leaf) brings one back one section to check if
  the segment really ends. Pressing 'W' afterwards now brings one back to the
  first node, not the second like it has been before.


Connectivity widget:

- CSV export works again.


Miscellaneous:

- Vertical resizing of widgets now doesn't lead to strange size changes anymore.

- An alternative DVID tile source was added to support its multiscale API.


## 2015.1.21

Contributors: Albert Cardona, Andrew Champion, Tom Kazimiers

### Features and enhancements

General neuron tracing:

- A new radius editing option has been added that propagates from the current
  node root-ward to the previous node with an undefined radius (exclusive).
  Here undefined is taken to be a negative radius, since though the column
  default is 0 Django initializes it to -1.

Miscellaneous:

- Users need now to confirm the closing of the last stack.


### Bug fixes

Tracing overlay:

- A label is now hidden when the mouse hovers over it. Note that this only works
  for one label at a time, so it is not effective for overlapping labels. A
  robust solution would require more expensive event propagation over label
  elements.

- Fullscreen on OS X Safari should now work, too.

- Nodes and arrows are now drawn in order: lines, arrows, nodes, labels

- Fix bug that could occur during radius propagation when the previous node
  already had a radius defined.

- Fix mouse handlers of node and error drawing, which were broken by adding
  ordered drawing.


Synapse clustering:

- A long-standing error has been fixed where a few nodes where added to an
  undefined cluster.


Group graph:

- The root node computation has been fixed.

- Listing edge synapses now also works with split grouped neurons.


3D viewer:

- Make synapse clustering fetch synapses properly (like it is done in the Group
  Graph).


## 2015.1.15

Key shortcuts / mouse operations:

- A new shortcut key to navigate to a node's child has been added: ]. It
  behaves like V by navigating to the largest descendant branch. With
Shift+] one cycles through sibling branches in order of descending
size.

- For consistency, the P shortcut to navigate to the parent has been
replaced with [.

- Navigation to the next branch has changed a bit: The V key now moves
to the next branch node or end of the largest descendant branch of the
active node, and subsequent presses of shift+V cycle through other
possible descending branches in order of decreasing size.

- While editing the radius of a node with the help of the surrounding
circle, a click will confirm the current radius (not only pressing 'o'
again). The radius editing can now also be canceled with the Esc key.

- With Ctrl+Alt+click one can now insert a node into the active
skeleton between two existing nodes.


Zoom:

- Zooming is now also possible in smaller steps. The plus and minus
buttons zoom in steps of 1 and with having the Shift key pressed
additionally, steps of 0.1 are used.


3D viewer:

- New export options (Export tab):
  * CVS representation of the rendered skeletons;
  * PNG and SVG image of the current view;
  * SVG catalogue of the current view. The catalogue contains each
neuron a separate panel on the same SVG document--very useful to
generate figures for a paper. Options are provided to sort and arrange
panels, and to define pinned neurons that appear in each panel (e.g. a
somatosensory axon that acts as reference for each neuron connected to
it).

- New "Spatial select" button (Main tab) that allows to select
skeletons near the active node or connected to the active skeleton,
within a specified distance. Matching skeletons will be shown in a new
selection table. This is useful to e.g. select all single-node
skeletons connected to the dorsal lobe part of a Kenyon cell.

- Supports orthographic projection (see checkbox in View tab) so that
no perspective distortion is applied and distances become comparable
between different parts of the view.

- The 3D viewer now has the option to follow the active node (View
tab). This acts like clicking "Center active" after each active node
change.

- One can bookmark views in the 3D viewer, by pressing "Save view" in
the Main tab. Views can be loaded by selecting them from the drop down
list next to the button. These bookmarks are currently discarded once
CATMAID is reloaded.

- When Ctrl is pressed while zooming in the 3D viewer with the scroll
wheel, the camera is actually moved towards its target. This is useful
to overcome zooming limits and strong perspective distortion due to a
high focal length when zooming.


Selection table:

- "Randomize colors" in the selection table was replaced by a drop
down list with different color schemes and the button "Colorize" to
apply the selected one. The default is the coloring scheme that
existed before. Some of the new color schemes are from Cynthia Brewer
(see http://colorbrewer2.org/ ).

- Neurons are activated by clicking on the name, like in all other
widgets. The green tick icon has been removed.

- New check box for each neuron called "meta" to toggle the display of
extra information like the orange spheres for specially tagged nodes
(TODO, uncertain end, etc.) or low confidence nodes.


Dendrogram:

- Can now collapse nodes belonging to a branch that ends in a node
tagged "not a branch".

- One can now highlight multiple tags in the dendrogram by separating
them with commas.


Graph widget:

- Subgraphs (like axon & dendrite) can now be reset in the graph widget.


Annotations:

- When adding an annotation, the pattern "{nX}" can be used to add an
automatically incrementing number to each neuron annotated, starting
at X. So if e.g. three neurons are annotated at once with the
annotation "test-{n5}", the first one is annotated with "test-5", the
second one with "test-6" and the last one with "test-7". Omitting X
will be interpreted to start from 1.

- When skeletons are joined, the name of the "losing" skeleton can now
be added as an annotation to the "winning" skeleton right in the
dialog. Its checkbox is unchecked by default, if the name follows the
auto-generated name pattern "neuron 12345".


Searching:

- The neuron name input boxes in both search widgets will now remember
entries that have been used before.


Handling the unexpected:

- A general error handler has been added so that CATMAID should
hopefully not crash anymore, even if an error occurs. In such
situations an error dialog is shown and the error is logged on the
server so that we can investigate better what went wrong.


General neuron tracing:

- A robust synapse clustering method was added: centrifugal synapse flow
centrality. Many widgets now support a new method for finding axons based on it
(e.g. in the 3D viewer as a shading method.

- The connector table now displays the confidence of each link

- Basic import/export support was added. There are two new management commands
  that can be used by admins to import and export tracing data.


Users and groups:

- Support user registration (disabled by default). Default user groups for new
  users can be set.


Miscellaneous:

- A new ROI tool was added, which can be activated for each user through the
user settings. It currently supports only the creation of new ROIs. Additional
sub-tools will be added for more functionality.


Contributors:

This update brought to you by Tom Kazimiers, Andrew Champion, Stephan
Gerhard and Albert Cardona.<|MERGE_RESOLUTION|>--- conflicted
+++ resolved
@@ -1,4 +1,3 @@
-<<<<<<< HEAD
 ## Under development
 
 
@@ -17,11 +16,11 @@
 
 ### Bug fixes
 
-=======
+
+
 ## Maintenance updates
 
 - CLI Exporter: if users should be exported, also export users of volumes.
->>>>>>> 6c20b8e6
 
 
 ## 2019.06.20
