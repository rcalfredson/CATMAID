# -*- coding: utf-8 -*-

<<<<<<< HEAD
import logging
from typing import List
=======
import logging, json
>>>>>>> dcdaa341

from catmaid import history, spatial

from django.apps import AppConfig
from django.conf import settings
from django.core.checks import Warning, register
from django.core.exceptions import ImproperlyConfigured
from django.db import connection
from django.db.utils import ProgrammingError
from django.db.models import signals
from django.db.backends import signals as db_signals
from django.contrib import auth
from django.contrib.auth.management.commands import createsuperuser

try:
    import rpy2.rinterface as rinterface
    r_available = True
except ImportError:
    r_available = False


logger = logging.getLogger(__name__)


def is_read_only():
    """To test if this is a database replica and hence not writable we check if
    there are any wal_receivers.
    """
    cursor = connection.cursor()
    cursor.execute("select pg_is_in_recovery()")
    return cursor.fetchone()[0]


def get_system_user(user_model=None):
    """Return a User instance of a superuser. This is either the superuser
    having the ID configured in SYSTEM_USER_ID or the superuser with the lowest
    ID."""
    if not user_model:
        user_model = auth.get_user_model()

    if hasattr(settings, "SYSTEM_USER_ID"):
        try:
            return user_model.objects.get(id=settings.SYSTEM_USER_ID, is_superuser=True)
        except user_model.DoesNotExist:
            raise ImproperlyConfigured("Could not find any super user with ID "
                                       "configured in SYSTEM_USER_ID (%s), "
                                       "please fix this in settings.py" % settings.SYSTEM_USER_ID)
    else:
        # Find admin user with lowest id
        users = user_model.objects.filter(is_superuser=True).order_by('id')
        if not len(users):
            raise ImproperlyConfigured("Couldn't find any super user, " +
                                       "please make sure you have one")
        return users[0]


def check_old_version(sender, **kwargs) -> None:
    """Make sure this migration system starts with all South migrations applied,
    in case there are already existing tables."""
    # Only validate after catmaid was migrated
    if type(sender) != CATMAIDConfig:
        return

    cursor = connection.cursor()

    def table_exists(name):
        cursor.execute("""
            SELECT EXISTS (
               SELECT 1
               FROM   information_schema.tables
               WHERE  table_schema = 'public'
               AND    table_name = %s
            );
        """, (name,))
        result = cursor.fetchone()
        return result[0]

    def catmaid_was_migrated():
        cursor.execute("""
           SELECT count(*) FROM django_migrations WHERE app = 'catmaid';
        """)
        result = cursor.fetchone()
        return result[0] > 0

    # Don't check for old the existing database state if Django 1.7 migrations
    # have been applied already.
    if table_exists("django_migrations") and catmaid_was_migrated():
        return

    # Check if there are existing CATMAID 2015.12.21 tables by testing if the
    # project table exists. If it does, expect that the result of the last South
    # migration (#61) was applied---the apikey table was removed. Fail if it
    # wasn't and tell the user to bring the database to this expected state.
    if table_exists("project") and table_exists("catmaid_apikey"):
        raise ImproperlyConfigured("Can not apply initial database migration. "
                "You seem to update from an existing CATMAID version. Please "
                "make sure this existing version was updated to version "
                "2015.12.21 (with all migrations applied) and then move on to "
                "the next version. Note that you have to fake the initial "
                "migration of the newer version, i.e. before you do the "
                "regular update steps call 'manage.py migrate --fake catmaid "
                "0001_initial'.")

def check_history_setup(app_configs, **kwargs) -> List[str]:
    messages = []
    # Enable or disable history tracking, depending on the configuration.
    # Ignore silently, if the database wasn't migrated yet.
    if getattr(settings, 'HISTORY_TRACKING', True):
        run = history.enable_history_tracking(True)
        logger.info('History tracking enabled')
    else:
        run = history.disable_history_tracking(True)
        logger.info('History tracking disabled')

    if not run:
        messages.append(Warning(
            "Couldn't check history setup, missing database functions",
            hint="Migrate CATMAID"))
    return messages

def check_spatial_update_setup(app_configs, **kwargs) -> List[str]:
    messages = []

    if is_read_only():
        messages.append(Warning('Read only mode: spatial update notification '
            'setup not checked', hint='This is okay for database replicas'))
        return messages

    # Enable or disable history tracking, depending on the configuration.
    # Ignore silently, if the database wasn't migrated yet.
    if getattr(settings, 'SPATIAL_UPDATE_NOTIFICATIONS', False):
        run = spatial.enable_spatial_update_events(True)
        logger.info('Spatial update events enabled')
    else:
        run = spatial.disable_spatial_update_events(True)
        logger.info('Spatial update events disabled')

    if not run:
        messages.append(Warning(
            "Couldn't check spatial update notification setup, missing database functions",
            hint="Migrate CATMAID"))
    return messages

<<<<<<< HEAD
def validate_environment(sender, **kwargs) -> None:
=======
def check_client_settings(app_configs, **kwargs):
    """Reset the default client settings for a catmaid instance.
    """
    from catmaid.control import client
    messages = []

    instance_settings = getattr(settings, 'CLIENT_SETTINGS', None)
    if not instance_settings:
        return messages

    force_client_settings = getattr(settings, 'FORCE_CLIENT_SETTINGS', None)
    if force_client_settings:
        logger.info("Force setting instance client settings")

    try:
        if type(instance_settings) == str:
            instance_settings = json.loads(instance_settings)
        client.set_instance_settings(instance_settings, force_client_settings)
    except json.JSONDecodeError:
        messages.append(Warning(
                "Could not parse CLIENT_SETTINGS as JSON: " + instance_settings))
    except Exception as e:
        messages.append(Warning(
            "Could not reset client instance settings: " + str(e)))

    return messages;

def validate_environment(sender, **kwargs):
>>>>>>> dcdaa341
    """Make sure CATMAID is set up correctly."""
    # Only validate after catmaid was migrated
    if type(sender) != CATMAIDConfig:
        return

    sender.validate_projects()
    sender.init_classification()

def prepare_db_statements(sender, connection, **kwargs) -> None:
    """Prepare database statements for node queries.
    """
    from catmaid.control import node
    node.prepare_db_statements(connection)

class CATMAIDConfig(AppConfig):
    name = 'catmaid'
    verbose_name = "CATMAID"

    def ready(self) -> None:
        """Perform initialization for back-end"""
        logger.info("CATMAID version {}".format(settings.VERSION))

        # Make sure all settings variables are of the type we expect.
        self.validate_configuration()

        # If prepared statements are enabled, make sure they are created for
        # every new connection. Binding this signal handler has to happen before
        # the first database connection is created or connection pooling can not
        # be used with prepared statements safely.
        if settings.PREPARED_STATEMENTS:
            db_signals.connection_created.connect(prepare_db_statements)

        self.check_superuser()

        # Make sure the existing version is what we expect
        signals.pre_migrate.connect(check_old_version, sender=self)

        # Validate CATMAID environment after all migrations have been run
        signals.post_migrate.connect(validate_environment, sender=self)

        # Register history checks
        register(check_history_setup)

        # Enable or disable spatial update notifications
        register(check_spatial_update_setup)

        # Make sure the expected default client instance settings are set.
        register(check_client_settings)

        # Init R interface, which is used by some parts of CATMAID
        if r_available:
            rinterface.initr()

    # A list of settings that are expected to be available.
    required_setting_fields = {
        "VERSION": str,
        "CATMAID_URL": str,
        "ONTOLOGY_DUMMY_PROJECT_ID": int,
        "PROFILE_INDEPENDENT_ONTOLOGY_WORKSPACE_IS_DEFAULT": bool,
        "PROFILE_SHOW_TEXT_LABEL_TOOL": bool,
        "PROFILE_SHOW_TAGGING_TOOL": bool,
        "PROFILE_SHOW_CROPPING_TOOL": bool,
        "PROFILE_SHOW_SEGMENTATION_TOOL": bool,
        "PROFILE_SHOW_TRACING_TOOL": bool,
        "PROFILE_SHOW_ONTOLOGY_TOOL": bool,
        "PROFILE_SHOW_ROI_TOOL": bool,
        "ROI_AUTO_CREATE_IMAGE": bool,
        "NODE_LIST_MAXIMUM_COUNT": (int, type(None)),
        "IMPORTER_DEFAULT_TILE_WIDTH": int,
        "IMPORTER_DEFAULT_TILE_HEIGHT": int,
        "IMPORTER_DEFAULT_TILE_SOURCE_TYPE": int,
        "IMPORTER_DEFAULT_IMAGE_BASE": str,
        "MEDIA_HDF5_SUBDIRECTORY": str,
        "MEDIA_CROPPING_SUBDIRECTORY": str,
        "MEDIA_ROI_SUBDIRECTORY": str,
        "MEDIA_TREENODE_SUBDIRECTORY": str,
        "GENERATED_FILES_MAXIMUM_SIZE": int,
        "USER_REGISTRATION_ALLOWED": bool,
        "NEW_USER_DEFAULT_GROUPS": list,
        "STATIC_EXTENSION_FILES": list,
        "STATIC_EXTENSION_ROOT": str,
    }

    def validate_configuration(self) -> None:
        """Make sure CATMAID is configured properly and raise an error if not.
        """
        # Make sure all expected settings are available.
        for field, data_type in CATMAIDConfig.required_setting_fields.items():
            if not hasattr(settings, field):
                raise ImproperlyConfigured(
                        "Please add the %s settings field" % field)
            if isinstance(data_type, (list, tuple)):
                allowed_types = data_type
            else:
                allowed_types = (data_type,)

            if not isinstance(getattr(settings, field), allowed_types): # type: ignore
                current_type = type(getattr(settings, field))
                if len(allowed_types) == 1:
                    raise ImproperlyConfigured("Please make sure settings field %s "
                            "is of type %s (current type: %s)" % (field, data_type, allowed_types[0]))
                else:
                    raise ImproperlyConfigured("Please make sure settings field %s "
                            "is of one of the types %s (current type: %s)" % (field, allowed_types, current_type))

        # Make sure swagger (API doc) knows about a potential sub-directory
        if not hasattr(settings, 'SWAGGER_SETTINGS'):
            settings.SWAGGER_SETTINGS = {}
        if 'api_path' not in settings.SWAGGER_SETTINGS:
            settings.SWAGGER_SETTINGS['api_path'] = settings.CATMAID_URL


    def check_superuser(self) -> None:
        """Make sure there is at least one superuser available and, if configured,
        SYSTEM_USER_ID points to a superuser. Expects database to be set up.
        """
        try:
            User = auth.get_user_model()
            Project = self.get_model("Project")
            has_users = User.objects.all().exists()
            has_projects = Project.objects.exclude(pk=settings.ONTOLOGY_DUMMY_PROJECT_ID).exists()
            if not (has_users and has_projects):
                # In case there is no user and only no project except thei ontology
                # dummy project, don't do the check. Otherwise, setting up CATMAID
                # initially will not be possible without raising the errors below.
                return

            if not User.objects.filter(is_superuser=True).count():
                raise ImproperlyConfigured("You need to have at least one superuser "
                                        "configured to start CATMAID.")

            if hasattr(settings, "SYSTEM_USER_ID"):
                try:
                    user = User.objects.get(id=settings.SYSTEM_USER_ID)
                except User.DoesNotExist:
                    raise ImproperlyConfigured("Could not find any super user with the "
                                            "ID configured in SYSTEM_USER_ID")
                if not user.is_superuser:
                    raise ImproperlyConfigured("The user configured in SYSTEM_USER_ID "
                                            "is no superuser")
        except ProgrammingError:
            # This error is raised if the database is not set up when the code
            # above is executed. This can safely be ignored.
            pass
        except ImproperlyConfigured as e:
            # Only show this as a warning. To allow this to go through and stop
            # the initialization requires functionality to till allow the
            # createsuperuser management command. The superuser in CATMAID is
            # not needed during initialization.
            logger.warn(str(e))

    def init_classification(self) -> None:
        """ Creates a dummy project to store classification graphs in.
        """
        Project = self.get_model("Project")
        try:
            Project.objects.get(pk=settings.ONTOLOGY_DUMMY_PROJECT_ID)
        except Project.DoesNotExist:
            logger.info("Creating ontology dummy project")
            Project.objects.create(pk=settings.ONTOLOGY_DUMMY_PROJECT_ID,
                title="Classification dummy project")


    def validate_projects(self) -> None:
        """Make sure all projects have the relations and classes available they
        expect."""
        from catmaid.control.project import validate_project_setup
        User = auth.get_user_model()
        Project = self.get_model("Project")
        has_users = User.objects.all().exists()
        has_projects = Project.objects.exclude(
            pk=settings.ONTOLOGY_DUMMY_PROJECT_ID).exists()
        if not (has_users and has_projects):
            # In case there is no user and only no project except thei ontology
            # dummy project, don't do the check. Otherwise, getting a system user
            # will fail.
            return

        Class = self.get_model("Class")
        Relation = self.get_model("Relation")
        ClientDatastore = self.get_model("ClientDatastore")
        user = get_system_user(User)
        for p in Project.objects.all():
            validate_project_setup(p.id, user.id, True, Class, Relation)<|MERGE_RESOLUTION|>--- conflicted
+++ resolved
@@ -1,11 +1,7 @@
 # -*- coding: utf-8 -*-
 
-<<<<<<< HEAD
-import logging
+import logging, json
 from typing import List
-=======
-import logging, json
->>>>>>> dcdaa341
 
 from catmaid import history, spatial
 
@@ -149,9 +145,6 @@
             hint="Migrate CATMAID"))
     return messages
 
-<<<<<<< HEAD
-def validate_environment(sender, **kwargs) -> None:
-=======
 def check_client_settings(app_configs, **kwargs):
     """Reset the default client settings for a catmaid instance.
     """
@@ -179,8 +172,7 @@
 
     return messages;
 
-def validate_environment(sender, **kwargs):
->>>>>>> dcdaa341
+def validate_environment(sender, **kwargs) -> None:
     """Make sure CATMAID is set up correctly."""
     # Only validate after catmaid was migrated
     if type(sender) != CATMAIDConfig:
