import json

from django.http import HttpResponse
from django.shortcuts import get_object_or_404
from django.db import connection

from catmaid.control.authentication import *
from catmaid.control.common import *
from catmaid.models import ClassInstance, ClassInstanceClassInstance, Treenode

import operator
from collections import defaultdict


@requires_user_role([UserRole.Annotate, UserRole.Browse])
def get_all_skeletons_of_neuron(request, project_id=None, neuron_id=None):
    p = get_object_or_404(Project, pk=project_id)
    neuron = get_object_or_404(ClassInstance,
        pk=neuron_id,
        class_column__class_name='neuron',
        project=p)
    qs = ClassInstance.objects.filter(
        project=p,
        cici_via_a__relation__relation_name='model_of',
        cici_via_a__class_instance_b=neuron)
    return HttpResponse(json.dumps([x.id for x in qs]), mimetype="text/json")

def _delete_if_empty(neuron_id):
    """ Delete this neuron if no class_instance is a model_of it;
    which is to say, it contains no skeletons. """
    is_empty = not ClassInstanceClassInstance.objects.filter(
            class_instance_b=neuron_id,
            relation__relation_name='model_of').exists()
    if is_empty:
        ClassInstance.objects.filter(pk=neuron_id).delete()
    return is_empty

@requires_user_role(UserRole.Annotate)
def delete_neuron(request, project_id=None, neuron_id=None):
    """ Deletes a neuron if and only if two things are the case: 1. The user
    ownes all treenodes of the skeleton modeling the neuron in question and
    2. The neuron is not annotated by other users.
    """
    # Make sure the user can edit the neuron in general
    can_edit_class_instance_or_fail(request.user, neuron_id, 'neuron')

    # Create class and relation dictionaries
    classes = dict(Class.objects.filter(
            project_id=project_id).values_list('class_name', 'id'))
    relations = dict(Relation.objects.filter(
            project_id=project_id).values_list('relation_name', 'id'))

    # Make sure the user has permission to edit all treenodes of all skeletons
    skeleton_ids = ClassInstanceClassInstance.objects.filter(
            class_instance_b=neuron_id,
            relation_id=relations['model_of']).values_list(
                    'class_instance_a', flat=True)
    for skid in skeleton_ids:
        others_nodes = Treenode.objects.filter(skeleton_id=skid).exclude(
                user_id=request.user.id).values_list('id', flat=True)
        if others_nodes:
            try:
                can_edit_all_or_fail(request.user, others_nodes, 'treenode')
            except Exception:
                raise Exception("You don't have permission to remove all " \
                        "treenodes of skeleton %s modeling this neuron. The " \
                        "neuron won't be deleted." % skid)

    # Make sure the user has permission to edit all annotations of this neuron
    annotation_ids = set(ClassInstanceClassInstance.objects.filter(
            class_instance_a_id=neuron_id,
            relation_id=relations['annotated_with']).values_list(
                    'id', flat=True))
    if annotation_ids:
        try:
            can_edit_all_or_fail(request.user, annotation_ids,
                    'class_instance_class_instance')
        except Exception:
            raise Exception("You don't have permission to remove all " \
                    "annotations linked to this neuron. The neuron won't " \
                    "be deleted.")

    # Try to get the root node to have a valid location for a log entry
    if skeleton_ids:
        try:
            root_node = Treenode.objects.get(
                    skeleton_id=skeleton_ids[0], parent=None)
            root_location = (root_node.location_x, root_node.location_y,
                             root_node.location_z)
        except (Treenode.DoesNotExist, Treenode.MultipleObjectsReturned):
            root_location = None
    else:
        root_location = None

    # Delete neuron (and implicitely all annotation links due to Django's
    # cascading deletion)
    neuron = get_object_or_404(ClassInstance, pk=neuron_id)
    neuron.delete()

    # Delete all annotations that are not used anymore
    used_annotation_ids = set(ClassInstanceClassInstance.objects.filter(
            class_instance_b_id__in=annotation_ids,
            relation_id=relations['annotated_with']).values_list(
                    'id', flat=True))
    unused_annotation_ids = annotation_ids.difference(used_annotation_ids)
    ClassInstance.objects.filter(id__in=unused_annotation_ids).delete()

    # Delete the skeletons (and their treenodes through cascading delete)
    cursor = connection.cursor()
    for skid in skeleton_ids:
        # Because there are constraints used in the database that Django is not
        # aware of, it's emulation of cascading deletion doesn't work.
        # Therefore, raw SQL needs to be used to use true cascading deletion.
        cursor.execute('''
        BEGIN;
        DELETE FROM change_request WHERE treenode_id IN (
            SELECT id FROM treenode WHERE skeleton_id=%s AND project_id=%s);
        DELETE FROM change_request WHERE connector_id IN (
            SELECT id FROM treenode_connector WHERE skeleton_id=%s AND project_id=%s);
        DELETE FROM treenode_class_instance WHERE treenode_id IN (
            SELECT id FROM treenode WHERE skeleton_id=%s AND project_id=%s);
        DELETE FROM treenode WHERE skeleton_id=%s AND project_id=%s;
        DELETE FROM treenode_connector WHERE skeleton_id=%s AND project_id=%s;
        DELETE FROM class_instance WHERE id=%s AND project_id=%s;
        DELETE FROM review WHERE skeleton_id=%s AND project_id=%s;
        COMMIT;
<<<<<<< HEAD
        ''', (skid, project_id) * 7)
=======
        ''', (skid, project_id, skid, project_id, skid, project_id, skid,
              project_id, skid, project_id, skid, project_id, skid, project_id))
>>>>>>> fbd198c5

    # Insert log entry and refer to position of the first skeleton's root node
    insert_into_log(project_id, request.user.id, 'remove_neuron', root_location,
            'Deleted neuron %s and skeleton(s) %s.' % (neuron_id,
                    ', '.join([str(s) for s in skeleton_ids])))

    return HttpResponse(json.dumps({
        'success': "Deleted neuron #%s as well as its skeletons and " \
                "annotations." % neuron_id}))

@requires_user_role(UserRole.Annotate)
def give_neuron_to_other_user(request, project_id=None, neuron_id=None):
    neuron_id = int(neuron_id)
    target_user = User.objects.get(pk=int(request.POST['target_user_id']))

    # 1. Check that the request.user is superuser
    #    or owns the neuron and the skeletons under it
    neuron = ClassInstance.objects.get(pk=neuron_id)
    if not request.user.is_superuser and neuron.user.id != request.user.id:
        return HttpResponse(json.dumps({'error': 'You don\'t own the neuron!'}))

    qs = ClassInstanceClassInstance.objects.filter(
            class_instance_b=neuron_id,
            relation__relation_name='model_of').values_list('class_instance_a__user_id', 'class_instance_a')
    skeletons = defaultdict(list) # user_id vs list of owned skeletons
    for row in qs:
        skeletons[row[0]].append(row[1])

    if not skeletons:
        return HttpResponse(json.dumps({'error': 'The neuron does not contain any skeletons!'}))

    sks = {k:v[:] for k,v in skeletons.iteritems()} # deep copy
    if request.user.id in sks:
        del sks[request.user.id]
    if not request.user.is_superuser and sks:
        return HttpResponse(json.dumps({'error': 'You don\'t own: %s' % reduce(operator.add, sks.values())}))

    # 2. Change neuron's and skeleton's and class_instance_class_instance relationship owner to target_user

    # Update user_id of the relation 'model_of' between any skeletons and the chosen neuron
    ClassInstanceClassInstance.objects.filter(
        relation__relation_name='model_of',
        class_instance_b=neuron_id).update(user=target_user)

    # Update user_id of the neuron
    ClassInstance.objects.filter(pk=neuron_id).update(user=target_user)

    # Update user_id of the skeleton(s)
    ClassInstance.objects.filter(pk__in=reduce(operator.add, skeletons.values())).update(user=target_user)

    return HttpResponse(json.dumps({'success':'Moved neuron #%s to %s staging area.'}))

<|MERGE_RESOLUTION|>--- conflicted
+++ resolved
@@ -124,12 +124,7 @@
         DELETE FROM class_instance WHERE id=%s AND project_id=%s;
         DELETE FROM review WHERE skeleton_id=%s AND project_id=%s;
         COMMIT;
-<<<<<<< HEAD
         ''', (skid, project_id) * 7)
-=======
-        ''', (skid, project_id, skid, project_id, skid, project_id, skid,
-              project_id, skid, project_id, skid, project_id, skid, project_id))
->>>>>>> fbd198c5
 
     # Insert log entry and refer to position of the first skeleton's root node
     insert_into_log(project_id, request.user.id, 'remove_neuron', root_location,
