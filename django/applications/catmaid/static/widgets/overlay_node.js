/* -*- mode: espresso; espresso-indent-level: 2; indent-tabs-mode: nil -*- */
/* vim: set softtabstop=2 shiftwidth=2 tabstop=2 expandtab: */

/** Namespace where Raphael SVG element instances are created, cached and edited. */
var SkeletonElements = function(paper)
{
  this.cache = {
    nodePool : new this.ElementPool(100),
    connectorPool : new this.ElementPool(20),
    arrowPool : new this.ElementPool(50),

    clear : function() {
      this.nodePool.clear();
      this.connectorPool.clear();
      this.arrowPool.clear();
    },

    reset: function() {
      this.nodePool.reset();
      this.connectorPool.reset();
      this.arrowPool.reset();
    }
  };

<<<<<<< HEAD
  /** Invoked when the SVGOverlay is created. */
  this.clearCache = function() {
    nodePool.splice(0).forEach(obliterateNode);
    connectorPool.splice(0).forEach(obliterateConnectorNode);
    arrowPool.splice(0).forEach(function(arrow) { arrow.obliterate(); });
    nextNodeIndex = 0;
    nextConnectorIndex = 0;
    nextArrowIndex = 0;
=======
  this.destroy = function() {
    this.cache.clear();
    paper = null;
>>>>>>> f0a672a6
  };

  /** Invoked at the start of the continuation that updates all nodes. */
  this.resetCache = function() {
<<<<<<< HEAD
    nextNodeIndex = 0;
    nextConnectorIndex = 0;
    nextArrowIndex = 0;
=======
    this.cache.reset();
>>>>>>> f0a672a6
  };


  /** Disable all cached Node instances at or beyond the cutoff index,
   * preserving up to 100 disabled nodes and 20 disabled connector nodes,
   * and removing the rest from the cache.
   * Invoked at the end of the continuation that updates all nodes. */
  this.disableBeyond = function(nodeCuttoff, connectorCuttoff) {
    this.cache.nodePool.disableBeyond(nodeCuttoff);
    this.cache.connectorPool.disableBeyond(connectorCuttoff);
  };

  this.disableRemainingArrows = function() {
    // Cut cache array beyond used arrows plus 50, and obliterate the rest
    this.cache.arrowPool.disableBeyond(this.cache.arrowPool.nextIndex);
  };

  this.createArrow = (function(arrowPool, ArrowLine) {
    return function(connector, node, confidence, is_pre) {
      var arrow = arrowPool.next();
      if (!arrow) {
        arrow = new ArrowLine(paper);
        arrowPool.push(arrow);
      }
      arrow.init(connector, node, confidence, is_pre);
      return arrow;
    };
  })(this.cache.arrowPool, this.ArrowLine);

  /** Surrogate constructor that may reuse an existing, cached Node instance currently not in use.
   * Appends any newly created instances to the pool. */
  this.newNode = function(
    id,         // unique id for the node from the database
    parent,     // the parent node, if present within the subset of nodes retrieved for display; otherwise null.
    parent_id,  // the id of the parent node, or null if it is root
    radius,
    x,          // the x coordinate in pixel coordinates
    y,          // y coordinates
    z,          // z coordinates
    zdiff,      // the difference in Z from the current slice
    confidence,
    skeleton_id,// the id of the skeleton this node is an element of
    can_edit)   // a boolean combining (is_superuser or user owns the node)
  {
    var node = this.cache.nodePool.next();
    if (node) {
      node.reInit(id, parent, parent_id, radius, x, y, z, zdiff, confidence, skeleton_id, can_edit);
    } else {
      node = new this.Node(paper, id, parent, parent_id, radius, x, y, z, zdiff, confidence, skeleton_id, can_edit);
      this.cache.nodePool.push(node);
    }
    return node;
  };

  /** Surrogate constructor for ConnectorNode.
   * See "newNode" for explanations. */
  this.newConnectorNode = function(
    id,         // unique id for the node from the database
    x,          // the x coordinate in pixel coordinates
    y,          // y coordinates
    z,          // z coordinates
    zdiff,      // the different from the current slices
    confidence,
    can_edit)   // a boolean combining (is_superuser or user owns the node)
  {
    var connector = this.cache.connectorPool.next();
    if (connector) {
      connector.reInit(id, x, y, z, zdiff, confidence, can_edit);
    } else {
      connector = new this.ConnectorNode(paper, id, x, y, z, zdiff, confidence, can_edit);
      connector.createArrow = this.createArrow;
      this.cache.connectorPool.push(connector);
    }
    return connector;
  };
};


////// Definition of classes used in SkeletonElements

SkeletonElements.prototype = {};

  /** For reusing objects such as DOM elements, which are expensive to insert and remove. */
SkeletonElements.prototype.ElementPool = function(reserve_size) {
  this.pool = [];
  this.nextIndex = 0;
  this.reserve_size = reserve_size;
};

SkeletonElements.prototype.ElementPool.prototype = (function() {
  return {
    reset : function() {
      this.nextIndex = 0
    },

    obliterateFn : function(element) {
      element.obliterate();
    },

    disableFn : function(element) {
      element.disable();
    },

    clear : function() {
      this.pool.splice(0).forEach(this.obliterateFn);
      this.reset();
    },

    disableBeyond : function(new_length) {
      if (new_length < this.pool.length) {
        // Drop elements beyond new length plus reserve
        if (this.pool.length > new_length + this.reserve_size) {
          this.pool.splice(new_length + this.reserve_size).forEach(this.obliterateFn);
        }
        // Disable elements from cut off to new ending of node pool array
        this.pool.slice(new_length).forEach(this.disableFn);
      }
    },

    next : function() {
      return this.nextIndex < this.pool.length ?
        this.pool[this.nextIndex++] : null;
    },

    /** Append a new element at the end, implying that all other elements are in use. */
    push : function(element) {
      this.pool.push(element);
      this.nextIndex += 1;
    }
  };
})();


// Global variables
var TYPE_NODE = "treenode";
var TYPE_CONNECTORNODE = "connector";

/** A prototype for both Treenode and Connector. */
SkeletonElements.prototype.NodePrototype = new (function() {
  /** Update the local x,y coordinates of the node
   * and for its raphael objects c, mc as well. */
  this.setXY = function(xnew, ynew) {
    this.x = xnew;
    this.y = ynew;
    if (this.c) {
      this.c.attr({
        cx: xnew,
        cy: ynew
      });
      this.mc.attr({
        cx: xnew,
        cy: ynew
      });
    }
  };

  /** Create the Raphael circle elements if and only if the zdiff is zero, that is, if the node lays on the current section. */
  this.createCircle = function() {
    if (!this.shouldDisplay()) {
      return;
    }
    // c and mc may already exist if the node is being reused
    if (this.c && this.mc) {
      // Do nothing
    } else {
      // create a raphael circle object
      this.c = this.paper.circle(this.x, this.y, this.NODE_RADIUS);
      // a raphael circle oversized for the mouse logic
      this.mc = this.paper.circle(this.x, this.y, this.CATCH_RADIUS);

      SkeletonElements.prototype.mouseEventManager.attach(this.mc, this.type);
    }

    var fillcolor = this.color();

    this.c.attr({
      fill: fillcolor,
      stroke: "none",
      opacity: 1.0
    });

    // mc (where mc stands for 'mouse catcher circle') is fully transparent
    this.mc.attr({
      fill: fillcolor,  // If opacity is zero it must have a fillcolor, otherwise the mouse events ignore it
      stroke: "none",
      opacity: 0
    });

    if ("none" === this.c.node.style.display) {
      this.c.show();
      this.mc.show();
    }

    this.mc.catmaidNode = this; // for event handlers
  };

  /** Recreate the GUI components, namely the circle and edges.
   *  This is called only when creating a single node. */
  // TODO rename to createGraphics
  this.draw = function() {
    this.createCircle();
    this.drawEdges();
  };

  this.shouldDisplay = function() {
    return this.zdiff >= 0 && this.zdiff < 1;
  };

  /** Draw a line with the other node if this or the other should be displayed. */
  this.mustDrawLineWith = function(node) {
    return this.shouldDisplay() || (node && node.shouldDisplay());
  };
})();

SkeletonElements.prototype.AbstractTreenode = function() {
  // Colors that a node can take
  this.active_skeleton_color = "rgb(255,255,0)";
  this.inactive_skeleton_color = "rgb(255,0,255)";
  this.inactive_skeleton_color_above = "rgb(0,0,255)";
  this.inactive_skeleton_color_below = "rgb(255,0,0)";
  this.root_node_color = "rgb(255,0,0)";
  this.leaf_node_color = "rgb(128,0,0)";

  // For drawing:
  this.NODE_RADIUS = 3;
  this.CATCH_RADIUS = 8;

  // ID of the disabled nodes
  this.DISABLED = -1;

  this.addChildNode = function(childNode) {
    if (!this.children.hasOwnProperty(childNode.id)) {
      ++ this.numberOfChildren;
    }
    // Still set new node object in any case, since
    // node objects can be reused for different IDs
    this.children[childNode.id] = childNode;
  };

  /** Set the node fill color depending on its distance from the
  * current slice, whether it's the active node, the root node, or in
  * an active skeleton. */
  this.color = function() {
    var color;
    if (SkeletonAnnotations.getActiveNodeId() === this.id) {
      // The active node is always in green:
      color = SkeletonAnnotations.getActiveNodeColor();
    } else if (this.isroot) {
      // The root node should be colored red unless it's active:
      color = this.root_node_color;
    } else if (0 === this.numberOfChildren) {
      color = this.leaf_node_color;
    } else {
      // If none of the above applies, just colour according to the z difference.
      color = this.colorFromZDiff();
    }

    return color;
  };

  this.updateColors = function() {
    if (this.c) {
      var fillcolor = this.color();
      this.c.attr({fill: fillcolor});
    }
    if (this.line) {
      var linecolor = this.colorFromZDiff();
      this.line.attr({stroke: linecolor});
    }
  };

  /** Updates the coordinates of the raphael path
   * that represents the line from the node to the parent. */
  this.drawLineToParent = function() {
    if (!this.parent) {
      return;
    }
    if (!this.mustDrawLineWith(this.parent)) {
      return;
    }
    var lineColor = this.colorFromZDiff();

    if (!this.line) {
      this.line = this.paper.path();
    }

    this.line.attr({
      path: [
        ["M", this.x, this.y],
        ["L", this.parent.x, this.parent.y]
      ],
      stroke: lineColor,
      "stroke-width": 2
    });

    // May be hidden if the node was reused
    if ("none" === this.line.node.style.display) {
      this.line.show();
    }

    if (this.confidence < 5) {
      if (this.number_text) {
        this.updateConfidenceText(
          this.x, this.y, this.parent.x, this.parent.y,
          lineColor,
          this.confidence,
          this.number_text);
      } else {
        this.number_text = this.updateConfidenceText(
          this.x, this.y, this.parent.x, this.parent.y,
          lineColor,
          this.confidence);
      }
      this.number_text.toBack();
    } else {
      if (this.number_text) {
        this.number_text.remove();
        this.number_text = null;
      }
    }
  };

  /** Trigger the redrawing of the lines with parent treenode,
   * and also with children when toChildren is true. */
  this.drawEdges = function(toChildren) {
    if (toChildren) {
      for (var ID in this.children) {
        if (this.children.hasOwnProperty(ID)) {
          var child = this.children[ID];
          if (this.mustDrawLineWith(child)) {
            child.drawLineToParent();
          }
        }
      }
    }

    if (this.mustDrawLineWith(this.parent)) {
      this.drawLineToParent();
    }
  };

  /** Return a color depending upon some conditions,
   * such as whether the zdiff with the current section is positive, negative, or zero,
   * and whether the node belongs to the active skeleton.
   */
  this.colorFromZDiff = function() {
    // zdiff is in sections, therefore the current section is at [0, 1) -- notice 0 is inclusive and 1 is exclusive.
    if (this.zdiff >= 1) {
      return this.inactive_skeleton_color_above;
    } else if (this.zdiff < 0) {
      return this.inactive_skeleton_color_below;
    } else if (SkeletonAnnotations.getActiveSkeletonId() === this.skeleton_id) {
      return this.active_skeleton_color;
    }
    return this.inactive_skeleton_color;
  };

  /** Prepare node for removal from cache. */
  this.obliterate = function() {
    this.paper = null;
    this.id = null;
    this.parent = null;
    this.parent_id = null;
    this.type = null;
    this.children = null;
    if (this.c) {
      this.c.remove();
      this.c = null;
      SkeletonElements.prototype.mouseEventManager.forget(this.mc, TYPE_NODE);
      this.mc.catmaidNode = null; // break circular reference
      this.mc.remove();
      this.mc = null;
    }
    if (this.line) {
      this.line.remove();
      this.line = null;
    }
    if (this.number_text) {
      this.number_text.remove();
      this.number_text = null;
    }
  };

  /** Before reusing a node, clear all the member variables that
   * are relevant to the skeleton structure.
   * All numeric variables will be overwritten,
   * and the c, mc and line will be reused. */
  this.disable = function() {
    this.id = this.DISABLED;
    this.parent = null;
    this.parent_id = this.DISABLED;
    this.children = {};
    this.numberOfChildren = 0;
    if (this.c) {
      this.c.hide();
      this.mc.hide();
    }
    if (this.line) {
      this.line.hide();
    }
    if (this.number_text) {
      this.number_text.remove();
      this.number_text = null;
    }
  };

  /** Reset all member variables and reposition Raphael circles when existing. */
  this.reInit = function(id, parent, parent_id, radius, x, y, z, zdiff, confidence, skeleton_id, can_edit) {
    this.id = id;
    this.parent = parent;
    this.parent_id = parent_id;
    this.children = {};
    this.numberOfChildren = 0;
    this.radius = radius; // the radius as stored in the database
    this.x = x;
    this.y = y;
    this.z = z;
    this.zdiff = zdiff;
    this.confidence = confidence;
    this.skeleton_id = skeleton_id;
    this.isroot = null === parent_id || isNaN(parent_id) || parseInt(parent_id) < 0;
    this.can_edit = can_edit;

    if (this.c) {
      if (0 !== zdiff) {
        this.c.hide();
        this.mc.hide();
      } else {
        var newCoords = {cx: x, cy: y};
        this.c.attr(newCoords);
        this.mc.attr(newCoords);
      }
    }
    if (this.line) {
      this.line.hide();
    }
    if (this.number_text) {
      this.number_text.remove();
      this.number_text = null;
    }
  };
};

SkeletonElements.prototype.AbstractTreenode.prototype = SkeletonElements.prototype.NodePrototype;


SkeletonElements.prototype.Node = function(
  paper,
  id,         // unique id for the node from the database
  parent,     // the parent node (may be null if the node is not loaded)
  parent_id,  // is null only for the root node
  radius,     // the radius
  x,          // the x coordinate in pixels
  y,          // y coordinates in pixels
  z,          // z coordinates in pixels
  zdiff,      // the difference in z from the current slice
  confidence, // confidence with the parent
  skeleton_id,// the id of the skeleton this node is an element of
  can_edit)   // whether the user can edit (move, remove) this node
{
  this.paper = paper;
  this.id = id;
  this.type = TYPE_NODE;
  this.parent = parent;
  this.parent_id = parent_id;
  this.children = {};
  this.numberOfChildren = 0;
  this.radius = radius; // the radius as stored in the database
  this.x = x;
  this.y = y;
  this.z = z;
  this.zdiff = zdiff;
  this.confidence = confidence;
  this.skeleton_id = skeleton_id;
  this.can_edit = can_edit;
  this.isroot = null === parent_id || isNaN(parent_id) || parseInt(parent_id) < 0;
  this.c = null; // The Raphael circle for drawing
  this.mc = null; // The Raphael circle for mouse actions (it's a bit larger)
  this.line = null; // The Raphael line element that represents an edge between nodes
};

SkeletonElements.prototype.Node.prototype = new SkeletonElements.prototype.AbstractTreenode();


SkeletonElements.prototype.AbstractConnectorNode = function() {
  // For drawing:
  this.NODE_RADIUS = 8;
  this.CATCH_RADIUS = 8;

  /** Disables the ArrowLine object and removes entries from the preLines and postLines. */
  this.removeConnectorArrows = function() {
    if (this.preLines) {
      this.preLines.forEach(SkeletonElements.prototype.ElementPool.prototype.disableFn);
      this.preLines = null;
    }
    if (this.postLines) {
      this.postLines.forEach(SkeletonElements.prototype.ElementPool.prototype.disableFn);
      this.postLines = null;
    }
  };

  this.obliterate = function() {
    this.paper = null;
    this.id = null;
    if (this.c) {
      this.c.remove();
      SkeletonElements.prototype.mouseEventManager.forget(this.mc, TYPE_CONNECTORNODE);
      this.mc.catmaidNode = null; // break circular reference
      this.mc.remove();
    }
    this.pregroup = null;
    this.postgroup = null;
    // Note: mouse event handlers are removed by c.remove and mc.remove()
    this.removeConnectorArrows(); // also removes confidence text associated with edges
    this.preLines = null;
    this.postLines = null;
  };

  this.disable = function() {
    this.id = this.DISABLED;
    if (this.c) {
      this.c.hide();
      this.mc.hide();
    }
    this.removeConnectorArrows();
    this.pregroup = null;
    this.postgroup = null;
  };

  this.colorFromZDiff = function()
  {
    // zdiff is in sections, therefore the current section is at [0, 1) -- notice 0 is inclusive and 1 is exclusive.
    if (this.zdiff >= 1) {
      return "rgb(0,0,255)";
    } else if (this.zdiff < 0) {
      return "rgb(255,0,0)";
    } else {
      return "rgb(235,117,0)";
    }
  };

  this.color = function() {
    if (SkeletonAnnotations.getActiveNodeId() === this.id) {
      return "rgb(0,255,0)";
    }
    if (this.zdiff >= 0 && this.zdiff < 1) {
      return "rgb(235,117,0)";
    }
  };

  this.updateColors = function() {
    if (this.c) {
      var fillcolor = this.color();
      this.c.attr({fill: fillcolor});
    }
  };

  this.drawEdges = function(redraw) {

    if (redraw) {
      this.removeConnectorArrows();
    }

    // re-create
    for (var i in this.pregroup) {
      if (this.pregroup.hasOwnProperty(i)) {
        var node = this.pregroup[i].treenode;
        if (this.mustDrawLineWith(node)) {
          if (!this.preLines) this.preLines = [];
          this.preLines.push(this.createArrow(this, node, this.pregroup[i].confidence, true));
        }
      }
    }

    for (var i in this.postgroup) {
      if (this.postgroup.hasOwnProperty(i)) {
        var node = this.postgroup[i].treenode;
        if (this.mustDrawLineWith(node)) {
          if (!this.postLines) this.postLines = [];
          this.postLines.push(this.createArrow(this, node, this.postgroup[i].confidence, false));
        }
      }
    }
  };

  this.reInit = function(id, x, y, z, zdiff, confidence, can_edit) {
    this.id = id;
    this.x = x;
    this.y = y;
    this.z = z;
    this.zdiff = zdiff;
    this.confidence = confidence;
    this.can_edit = can_edit;
    this.pregroup = {};
    this.postgroup = {};

    if (this.c) {
      if (this.shouldDisplay()) {
        var newCoords = {cx: x, cy: y};
        this.c.attr(newCoords);
        this.mc.attr(newCoords);
      } else {
        this.c.hide();
        this.mc.hide();
      }
    }

    this.preLines = null;
    this.postLines = null;
  };
};

SkeletonElements.prototype.AbstractConnectorNode.prototype = SkeletonElements.prototype.NodePrototype;

SkeletonElements.prototype.ConnectorNode = function(
  paper,
  id,         // unique id for the node from the database
  x,          // the x coordinate in pixel coordinates
  y,          // y coordinates
  z,          // z coordinates
  zdiff,      // the difference from the current slice
  confidence, // (TODO: UNUSED)
  can_edit) // whether the logged in user has permissions to edit this node -- the server will in any case enforce permissions; this is for proper GUI flow
{
  this.paper = paper;
  this.id = id;
  this.type = TYPE_CONNECTORNODE;
  this.needsync = false; // state variable; whether this node is already synchronized with the database
  this.x = x; // local screen coordinates relative to the div, in pixel coordinates
  this.y = y;
  this.z = z;
  this.zdiff = zdiff;
  this.confidence = confidence;
  this.can_edit = can_edit;
  this.pregroup = {}; // set of presynaptic treenodes
  this.postgroup = {}; // set of postsynaptic treenodes
  this.c = null; // The Raphael circle for drawing
  this.mc = null; // The Raphael circle for mouse actions (it's a bit larger)
  this.preLines = null; // Array of ArrowLine to the presynaptic nodes
  this.postLines = null; // Array of ArrowLine to the postsynaptic nodes
};

SkeletonElements.prototype.ConnectorNode.prototype = new SkeletonElements.prototype.AbstractConnectorNode();

/** Event handling functions for 'mc'
* Realize that:
*    mc.prev === c
* and that, on constructing the mc, we declared:
*    mc.catmaidNode = this;  // 'this' is the node
 *
 * Below, the function() is but a namespace that returns a manager object
 * with functions attach and forget.
*/
SkeletonElements.prototype.mouseEventManager = new (function()
{
  /** Variables used for mouse events, which involve a single node at a time.
   * These are set at mc_start and then used at mc_move. */
  var ox = null, oy = null;

  var is_middle_click = function(e) {
    return 2 === e.which;
  };

  /** Here 'this' is mc. */
  var mc_dblclick = function(e) {
    e.stopPropagation();
    var catmaidSVGOverlay = SkeletonAnnotations.getSVGOverlayByPaper(this.paper);
    catmaidSVGOverlay.ensureFocused();
  };

  /** 
   * Here 'this' is mc, and node is the Node instance
   */
  this.mc_click = function(e) {
    e.stopPropagation();
    var catmaidSVGOverlay = SkeletonAnnotations.getSVGOverlayByPaper(this.paper);
    var node = this.catmaidNode,
        wasActiveNode = false;
    if (catmaidSVGOverlay.ensureFocused()) {
      return;
    }
    if (e.shiftKey) {
      var atnID = SkeletonAnnotations.getActiveNodeId();
      if ((e.ctrlKey || e.metaKey) && e.shiftKey) {
        if (!mayEdit() || !node.can_edit) {
          alert("You don't have permission to delete node #" + node.id);
          return;
        }
        // if it is active node, set active node to null
        if (node.id === atnID) {
          catmaidSVGOverlay.activateNode(null);
          wasActiveNode = true;
        }
        catmaidSVGOverlay.deleteTreenode(node, wasActiveNode);
        return true;
      }
      if (atnID) {
        var atnType = SkeletonAnnotations.getActiveNodeType();
        // connected activated treenode or connectornode
        // to existing treenode or connectornode
        if (atnType === TYPE_CONNECTORNODE) {
          if (!mayEdit()) {
            alert("You lack permissions to declare node #" + node.id + "as postsynaptic to connector #" + atnID);
            return;
          }
          // careful, atnID is a connector
          catmaidSVGOverlay.createLink(node.id, atnID, "postsynaptic_to");
          // TODO check for error
          statusBar.replaceLast("Joined node #" + atnID + " to connector #" + node.id);
        } else if (atnType === TYPE_NODE) {
          // Joining two skeletons: only possible if one owns both nodes involved
          // or is a superuser
          if( node.skeleton_id === SkeletonAnnotations.getActiveSkeletonId() ) {
            alert('Can not join node with another node of the same skeleton!');
            return;
          }
          catmaidSVGOverlay.createTreenodeLink(atnID, node.id);
          // TODO check for error
          statusBar.replaceLast("Joined node #" + atnID + " to node #" + node.id);
        }

      } else {
        alert("Nothing to join without an active node!");
      }
    } else {
      // activate this node
      catmaidSVGOverlay.activateNode(node);
    }
  };

  /** Here 'this' is mc, and node is the Node instance. */
  var mc_move = function(dx, dy, x, y, e) {
    if (is_middle_click(e)) {
      // Allow middle-click panning
      return;
    }
    if (!ox || !oy) {
      // Not properly initialized with mc_start
      e.stopPropagation();
      return;
    }
    e.stopPropagation();
    if (e.shiftKey) {
      return;
    }
    if (!mayEdit() || !this.catmaidNode.can_edit) {
      statusBar.replaceLast("You don't have permission to move node #" + this.catmaidNode.id);
      return;
    }
    var node = this.catmaidNode,
      mc = this,
      c = this.prev;

<<<<<<< HEAD
  // Also, there shouldn't be a "needsync" flag. Instead, push the node to an array named "needSyncWithDB". Will avoid looping.
=======
    if( node.id !== SkeletonAnnotations.getActiveNodeId() )
      return;

    node.x = ox + dx;
    node.y = oy + dy;
    c.attr({
      cx: node.x,
      cy: node.y
    });
    mc.attr({
      cx: node.x,
      cy: node.y
    });
    node.drawEdges(true); // TODO for connector this is overkill
    statusBar.replaceLast("Moving node #" + node.id);

    node.needsync = true;
  };
>>>>>>> f0a672a6

  /** Here 'this' is mc. */
  var mc_up = function(e) {
    ox = null;
    oy = null;
    e.stopPropagation();
    var c = this.prev;
    c.attr({
      opacity: 1
    });
  };

  /** Here 'this' is mc. */
  var mc_start = function(x, y, e) {
    
    if (is_middle_click(e)) {
      // Allow middle-click panning
      return;
    }
    e.stopPropagation();
    var node = this.catmaidNode,
      c = this.prev;

    // If not trying to join or remove a node, but merely click on it to drag it or select it:
    if (!e.shiftKey && !e.ctrlKey && !e.metaKey) {
      var catmaidSVGOverlay = SkeletonAnnotations.getSVGOverlayByPaper(this.paper);
      catmaidSVGOverlay.activateNode(node);
    }

    ox = node.x;
    oy = node.y;
    c.attr({
      opacity: 0.7
    });
  };

  var mc_mousedown = function(e) {
  
    if (is_middle_click(e)) {
      // Allow middle-click panning
      return;
    }
    e.stopPropagation();
  };

  var connector_mc_click = function(e) {
    var catmaidSVGOverlay = SkeletonAnnotations.getSVGOverlayByPaper(this.paper);
    e.stopPropagation();
    var atnID = SkeletonAnnotations.getActiveNodeId(),
        connectornode = this.catmaidNode,
        wasActiveNode = false;
    if (catmaidSVGOverlay.ensureFocused()) {
      return;
    }
    // return some log information when clicked on the node
    // this usually refers here to the mc object
    if (e.shiftKey) {
      if ((e.ctrlKey || e.metaKey) && e.shiftKey) {
        if (connectornode.id === atnID) {
          catmaidSVGOverlay.activateNode(null);
          wasActiveNode = true;
        }
        catmaidSVGOverlay.deleteConnectorNode(connectornode);
        return true;
      }
      if (atnID) {
        var atnType = SkeletonAnnotations.getActiveNodeType();
        // connected activated treenode or connectornode
        // to existing treenode or connectornode
        if (atnType === TYPE_CONNECTORNODE) {
          alert("Can not join two connector nodes!");
        } else if (atnType === TYPE_NODE) {
          catmaidSVGOverlay.createLink(atnID, connectornode.id, "presynaptic_to");
          statusBar.replaceLast("Joined node #" + atnID + " with connector #" + connectornode.id);
        }
      } else {
        $('#growl-alert').growlAlert({
          autoShow: true,
          content: 'You need to activate a node before joining it to a connector node!',
          title: 'BEWARE',
          position: 'top-right',
          delayTime: 2500,
          onComplete: function() {}
        });
      }
    } else {
      // activate this node
      catmaidSVGOverlay.activateNode(connectornode);
    }
  };

  this.attach = function(mc, type) {
    mc.drag(mc_move, mc_start, mc_up);
    mc.mousedown(mc_mousedown);
    mc.dblclick(mc_dblclick);

    if (TYPE_NODE === type) {
      mc.click(this.mc_click);
    } else {
      // TYPE_CONNECTORNODE
      mc.click(connector_mc_click);
    }
  };
  
  this.forget = function(mc, type) {
    mc.undrag();
    mc.unmousedown(mc_mousedown);
    mc.undblclick(mc_dblclick);

    if (TYPE_NODE === type) {
      mc.unclick(this.mc_click);
    } else {
      // TYPE_CONNECTORNODE
      mc.unclick(connector_mc_click);
    }
  };
})();


SkeletonElements.prototype.ArrowLine = function(paper) {
  this.line = paper.path(this.pathString);
  this.arrowPath = paper.path(this.arrowString);
  this.arrowPath.mousedown(this.mousedown);
  this.confidence_text = null;
};

SkeletonElements.prototype.ArrowLine.prototype = new (function() {
  this.PRE_COLOR = "rgb(200,0,0)";
  this.POST_COLOR = "rgb(0,217,232)";
  this.pathString = "M0,0,L1,0";
  this.arrowString = "M0,0,L-5,-5,L-5,5,L0,0";

  /** Function to assign to the Raphael arrowPath. */
  this.mousedown = (function(e) {
    e.stopPropagation();
    if(!(e.shiftKey && (e.ctrlKey || e.metaKey))) {
      return;
    }
    // 'this' will be the the arrowPath
    requestQueue.register(django_url + project.id + '/link/delete', "POST", {
      pid: project.id,
      connector_id: this.connector_id,
      treenode_id: this.treenode_id
    }, function (status, text) {
      if (status !== 200) {
        alert("The server returned an unexpected status (" + status + ") " + "with error message:\n" + text);
      } else {
          if (text && text !== " ") {
            var e = $.parseJSON(text);
            if (e.error) {
              alert(e.error);
            } else {
              catmaidSVGOverlay.updateNodes();
              return true;
            }
          }
      }
    });
  });

  this.update = function(x1, y1, x2, y2, stroke_color, confidence) {
    var rloc = 9;
    var xdiff = (x2 - x1);
    var ydiff = (y2 - y1);
    var le = Math.sqrt(xdiff * xdiff + ydiff * ydiff);
    if( le === 0 ) {
        le = 0.9 * rloc;
    }
    var F = (1 - rloc / le);
    var x1new = (x1 - x2) * F + x2;
    var y1new = (y1 - y2) * F + y2;
    var x2new = (x2 - x1) * F + x1;
    var y2new = (y2 - y1) * F + y1;

    var angle = Raphael.angle(x2new, y2new, x1new, y1new);

    // Reset transform
    this.line.transform("");
    // Translate, rotate and scale
    var length = Math.sqrt((x2new - x1new) * (x2new - x1new)
                         + (y2new - y1new) * (y2new - y1new));
    this.line.transform( "t" + x1new + "," + y1new
                      + "r" + angle + ",0,0"
                      + "s" + length + "," + length + ",0,0");

    // Reset transform
    this.arrowPath.transform("");
    // Translate and then rotate relative to 0,0 (preconcatenates)
    this.arrowPath.transform("t" + x2new + "," + y2new + "r" + angle + ",0,0");

    if (this.confidence_text) {
      if (this.confidence < 5) {
        this.confidence_text.hide();
      } else {
        this.updateConfidenceText(x1, y1, x2, y2, stroke_color, confidence, this.confidence_text);
        this.confidence_text.show();
      }
    } else if (confidence < 5) {
      this.confidence_text = this.updateConfidenceText(x1, y1, x2, y2, stroke_color, confidence);
    }
<<<<<<< HEAD

    // TODO disabled arrows should be moved from wherever they are in the arrowPool array to the end of it, updating as well the nextArrowIndex.
  };
=======
>>>>>>> f0a672a6

    // Adjust
    this.line.attr({"stroke": stroke_color,
                        "stroke-width": 2});
    // Adjust color
    this.arrowPath.attr({
      "fill": stroke_color,
      "stroke": stroke_color
    });

    this.show();
  };

  this.show = function() {
    // Ensure visible
    if ("none" === this.line.node.style.display) {
      this.line.show();
      this.arrowPath.show();
      // show may not enough
      this.line.node.style.display = "block";
      this.arrowPath.node.style.display = "block";
    }
  };

  this.disable = function() {
    this.arrowPath.connector_id = null;
    this.arrowPath.treenode_id = null;
    this.line.hide();
    this.arrowPath.hide();
    if (this.confidence_text) this.confidence_text.hide();
  };

  this.obliterate = function() {
    this.arrowPath.connector_id = null;
    this.arrowPath.treenode_id = null;
    this.arrowPath.unmousedown(this.mousedown);
    this.arrowPath.remove();
    this.arrowPath = null;
    this.line.remove();
    this.line = null;
    if (this.confidence_text) {
      this.confidence_text.remove();
      this.confidence_text = null;
    }
  };

  this.init = function(connector, node, confidence, is_pre) {
    this.arrowPath.connector_id = connector.id;
    this.arrowPath.treenode_id = node.id;
    if (is_pre) {
      this.update(node.x, node.y, connector.x, connector.y, this.PRE_COLOR, confidence);
    } else {
      this.update(connector.x, connector.y, node.x, node.y, this.POST_COLOR, confidence);
    }
  };
})();


/** Used for confidence between treenode nodes and confidence between
 * a connector and a treenode. */
(function(classes) {
  var updateConfidenceText = function (x, y,
                                       parentx, parenty,
                                       fillColor,
                                       confidence,
                                       existing) {
    var result,
    numberOffset = 12,
    confidenceFontSize = '20px',
    xdiff = parentx - x,
    ydiff = parenty - y,
    length = Math.sqrt(xdiff*xdiff + ydiff*ydiff),
    nx = -ydiff / length,
    ny = xdiff / length,
    newConfidenceX = (x + parentx) / 2 + nx * numberOffset,
    newConfidenceY = (y + parenty) / 2 + ny * numberOffset;

    if (typeof existing === "undefined") {
      result = this.line.paper.text(newConfidenceX, newConfidenceY, ""+confidence);
    } else {
      result = existing;
    }

    result.attr({x: newConfidenceX,
                 y: newConfidenceY,
                 'font-size': confidenceFontSize,
                 stroke: 'black',
                 'stroke-width': 0.25,
                 fill: fillColor,
                 text: ""+confidence});

    return result;
  };
  
  classes.forEach(function(c) {
    c.updateConfidenceText = updateConfidenceText;
  });
})([SkeletonElements.prototype.NodePrototype,
    SkeletonElements.prototype.ArrowLine.prototype]);<|MERGE_RESOLUTION|>--- conflicted
+++ resolved
@@ -22,33 +22,15 @@
     }
   };
 
-<<<<<<< HEAD
-  /** Invoked when the SVGOverlay is created. */
-  this.clearCache = function() {
-    nodePool.splice(0).forEach(obliterateNode);
-    connectorPool.splice(0).forEach(obliterateConnectorNode);
-    arrowPool.splice(0).forEach(function(arrow) { arrow.obliterate(); });
-    nextNodeIndex = 0;
-    nextConnectorIndex = 0;
-    nextArrowIndex = 0;
-=======
   this.destroy = function() {
     this.cache.clear();
     paper = null;
->>>>>>> f0a672a6
   };
 
   /** Invoked at the start of the continuation that updates all nodes. */
   this.resetCache = function() {
-<<<<<<< HEAD
-    nextNodeIndex = 0;
-    nextConnectorIndex = 0;
-    nextArrowIndex = 0;
-=======
     this.cache.reset();
->>>>>>> f0a672a6
-  };
-
+  };
 
   /** Disable all cached Node instances at or beyond the cutoff index,
    * preserving up to 100 disabled nodes and 20 disabled connector nodes,
@@ -800,9 +782,6 @@
       mc = this,
       c = this.prev;
 
-<<<<<<< HEAD
-  // Also, there shouldn't be a "needsync" flag. Instead, push the node to an array named "needSyncWithDB". Will avoid looping.
-=======
     if( node.id !== SkeletonAnnotations.getActiveNodeId() )
       return;
 
@@ -821,7 +800,6 @@
 
     node.needsync = true;
   };
->>>>>>> f0a672a6
 
   /** Here 'this' is mc. */
   var mc_up = function(e) {
@@ -1022,12 +1000,6 @@
     } else if (confidence < 5) {
       this.confidence_text = this.updateConfidenceText(x1, y1, x2, y2, stroke_color, confidence);
     }
-<<<<<<< HEAD
-
-    // TODO disabled arrows should be moved from wherever they are in the arrowPool array to the end of it, updating as well the nextArrowIndex.
-  };
-=======
->>>>>>> f0a672a6
 
     // Adjust
     this.line.attr({"stroke": stroke_color,
