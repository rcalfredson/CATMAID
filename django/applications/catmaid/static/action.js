/* -*- mode: espresso; espresso-indent-level: 2; indent-tabs-mode: nil -*- */
/* vim: set softtabstop=2 shiftwidth=2 tabstop=2 expandtab: */

/**
 * An action represents a command that may be run from a keyboard
 * shortcut or a button press.  These objects encapsulate:
 *   - The keys that are linked to that action
 *   - The help text associated with the action
 *   - The button IDs that can trigger the action
 *   - The tooltips for those buttons
 *   - The function that should be run to carry out the action
 */


function Action (properties) {

  var helpText = "[No help text set]";
  var buttonID = null;
  var buttonName = null;
  var keyShortcuts = {};

  /**
     Add a new key shortcut for this action.  'name' should be a
     string representation of the key, and keyCodes should be an
     array of keyCodes that correspond to that key on various
     browsers.  For example, you might call:
        action.addKey( "+", [107, 61, 187] );
  */
  this.addKey = function( name, keyCodes ) {
    if (keyShortcuts.hasOwnProperty(name)) {
      alert("BUG: replacing the keyCodes for "+name+" with Action.addKey");
    }
    keyShortcuts[name] = keyCodes;
  }

  this.hasButton = function( ) {
    return buttonID !== null;
  }

  this.getKeys = function( ) {
    return keyShortcuts;
  }

  this.getKeyShortcutsString = function( ) {
    result = [];
    for (var name in keyShortcuts) {
      if (keyShortcuts.hasOwnProperty(name)) {
        result.push(name);
      }
    }
    return result.join(', ');
  }

  this.getButtonID = function( ) {
    return buttonID;
  }

  this.getButtonName = function( ) {
    return buttonName;
  }

  this.getHelpText = function( ) {
    return helpText;
  }

  this.setButtonID = function( newButtonID ) {
    buttonID = newButtonID;
  }

  this.setButtonName = function( newButtonName ) {
    buttonName = newButtonName;
  }

  this.setHelpText = function( newHelpText ) {
    helpText = newHelpText;
  }

  this.setRun = function( newRun ) {
    this.run = newRun;
  }

  // -------------------------------------------------------------------

  for (key in properties) {
    if (properties.hasOwnProperty(key)) {
      if (key === 'helpText') {
	this.setHelpText(properties.helpText);
      }
      if (key === 'buttonID') {
	this.setButtonID(properties.buttonID);
      }
      if (key === 'buttonName') {
	this.setButtonName(properties.buttonName);
      }
      if (key === 'keyShortcuts') {
	for (name in properties.keyShortcuts) {
	  if (properties.keyShortcuts.hasOwnProperty(name)) {
	    this.addKey(name, properties.keyShortcuts[name]);
	  }
	}
      }
      if (key === 'run') {
	this.setRun(properties.run);
      }
    }
  }
}

var getKeyCodeToActionMap = function( actionArray ) {
  var i, j, keyCodeToKeyAction = {}, action;
  var keyShortcuts, keyCodes, keyCode;
  for (i = 0; i < actionArray.length; ++i) {
    action = actionArray[i];
    keyShortcuts = action.getKeys();
    for (name in keyShortcuts) {
      if (keyShortcuts.hasOwnProperty(name)) {
	keyCodes = keyShortcuts[name];
	for( j = 0; j < keyCodes.length; ++j ) {
	  keyCode = keyCodes[j];
	  if (keyCodeToKeyAction[keyCode]) {
	    alert("BUG: overwriting action for keyCode " + keyCode + " (via '" + name + "')");
	  }
	  keyCodeToKeyAction[keyCode] = action;
	}
      }
    }
  }
  return keyCodeToKeyAction;
}

/** Updates the 'alt' and 'title' attributes on the toolbar
    icons that are documented with help text and key presses.
    Also bind the onClick action for the link that contains
    those icons to the corresponding function */

function createButtonsFromActions(actions, boxID, iconPrefix) {
  var box, action, a, img, buttonID, title, shorcuts;
  box = $( '<div class="box" id="'+boxID+'"></div>' );
  for (i = 0; i < actions.length; ++i) {
    action = actions[i];
    if (action.hasButton()) {
      buttonID = action.getButtonID();
      a = document.createElement('a');
      a.setAttribute('class', 'button');
      a.setAttribute('id', action.getButtonID());
      a.onclick = action.run;
      img = document.createElement('img');
      img.setAttribute('src', STATIC_URL_JS + 'widgets/themes/kde/' + iconPrefix + action.getButtonName() + '.png');
      img.setAttribute('alt', action.getHelpText());
      shortcuts = action.getKeyShortcutsString();
      if (shortcuts.length === 0) {
        title = action.getHelpText();
      } else {
        title = shortcuts + ': ' + action.getHelpText();
      }
      img.setAttribute('title', title);
      a.appendChild(img);
      box.append(a);
    }
  }
  return box;
}

// ---------------------------------------------------------------------

/* These actions are kept in separate arrays, since they need to be
 * added to different DIVs in the toolbar. */

var toolActions = [

	new Action({
		helpText: "Switch to the selector tool",
		buttonID: 'edit_button_select',
		buttonName: "select",
		run: function (e) {
			project.setTool( new Selector() );
			return true;
		}
	}),

	new Action({
		helpText: "Switch to the move tool",
		buttonID: 'edit_button_move',
		buttonName: "move",
		run: function (e) {
			project.setTool( new Navigator() );
			return true;
		}
	}),

	new Action({
		helpText: "Show keyboard shortcut help",
		buttonID: 'key_help_button',
		buttonName: "help",
		keyShortcuts: {
			'F1': [ 112 ]
		},
		run: function (e) {
			WindowMaker.show('keyboard-shortcuts');
			return true;
		}
	}),

  new Action({
    helpText: "Disclaimer",
    buttonID: "disclaimer_button",
    buttonName: 'disclaimer',
    run: function (e) {
      WindowMaker.show('disclaimer');
      return true;
    }
  })

];

<<<<<<< HEAD
/**
 * Craete edit actions depending on tool visibility settings.
 */
var createEditToolActions = function() {
  // re-create the whole array
  editToolActions = new Array();

  if (userprofile.show_text_label_tool) {
    editToolActions.push(
      new Action({
        helpText: "Text label tool",
        buttonID: 'edit_button_text',
        buttonName: 'text',
        run: function (e) {
          project.setTool( new TextlabelTool() );
          return true;
        }
      }));
  }

  if (userprofile.show_tagging_tool) {
    editToolActions.push(
      new Action({
        helpText: "Tagging tool",
        buttonID: 'edit_button_tags',
        buttonName: 'tags',
        run: function (e) {
          project.setTool( new TaggingTool() );
          return true;
        }
      }));
  }

  if (userprofile.show_cropping_tool) {
    editToolActions.push(
      new Action({
        helpText: "Crop tool",
        buttonID: 'edit_button_crop',
        buttonName: 'crop',
        run: function (e) {
          project.setTool( new CroppingTool() );
          return true;
        }
      }));
  }

  if (userprofile.show_segmentation_tool) {
    editToolActions.push(
      new Action({
         helpText: "Segmentation Tool",
         buttonID: 'edit_button_segmentation',
         buttonName: 'canvas',
         keyShortcuts: {
         },
         run: function (e) {
            requestQueue.register(django_url + project.id + '/stack/' + project.focusedStack.id + '/slice-info', "POST", {},
             function (status, text, xml) {
                    if (status === 200) {
                        if (text && text !== " ") {
                            var e = $.parseJSON(text);
                            if (e.error) {
                                alert(e.error);
                            } else {
                                if( project.focusedStack.s !== 1 ) {
                                  alert('Segmentation Tool only works on zoom-level 1!');
                                  return;
                                }
                                project.setTool( new SegmentationTool() );
                            }
                        }
                    }
            });
         }
      }));
  }

  if (userprofile.show_tracing_tool) {
    editToolActions.push(
      new Action({
        helpText: "Tracing tool",
        buttonID: 'edit_button_trace',
        buttonName: 'trace',
        run: function (e) {
          project.setTool( new TracingTool() );
          return true;
        }
      }));
  }

  if (userprofile.show_ontology_tool) {
    editToolActions.push(
      new Action({
        helpText: "Show ontology tools",
        buttonID: "edit_button_ontology",
        buttonName: 'ontology_tools',
        run: function (e) {
          project.setTool( new OntologyTool() );
          return true;
        }
      }));
  }
}

/* Edit tools are dependent on the current user. Therefore,
 * they get initialized when we know whether the user is
 * logged in or not.
 */
var editToolActions = new Array();
=======
var editToolActions = [];

// Add actions depending on tool visibility settings

if (userprofile.show_text_label_tool) {
  editToolActions.push(
    new Action({
      helpText: "Text label tool",
      buttonID: 'edit_button_text',
      buttonName: 'text',
      run: function (e) {
        project.setTool( new TextlabelTool() );
        return true;
      }
    }));
}

if (userprofile.show_tagging_tool) {
  editToolActions.push(
    new Action({
      helpText: "Tagging tool",
      buttonID: 'edit_button_tags',
      buttonName: 'tags',
      run: function (e) {
        project.setTool( new TaggingTool() );
        return true;
      }
    }));
}

if (userprofile.show_cropping_tool) {
  editToolActions.push(
    new Action({
      helpText: "Crop tool",
      buttonID: 'edit_button_crop',
      buttonName: 'crop',
      run: function (e) {
        project.setTool( new CroppingTool() );
        return true;
      }
    }));
}

if (userprofile.show_segmentation_tool) {
  editToolActions.push(
    new Action({
       helpText: "Segmentation Tool",
       buttonID: 'edit_button_segmentation',
       buttonName: 'canvas',
       keyShortcuts: {
       },
       run: function (e) {
          requestQueue.register(django_url + project.id + '/stack/' + project.focusedStack.id + '/slice-info', "POST", {},
           function (status, text, xml) {
                  if (status === 200) {
                      if (text && text !== " ") {
                          var e = $.parseJSON(text);
                          if (e.error) {
                              alert(e.error);
                          } else {
                              if( project.focusedStack.s !== 0 ) {
                                alert('Segmentation Tool only works on zoom-level 0!');
                                return;
                              }
                              project.setTool( new SegmentationTool() );
                          }
                      }
                  }
          });
       }
    }));
}

if (userprofile.show_tracing_tool) {
  editToolActions.push(
    new Action({
      helpText: "Tracing tool",
      buttonID: 'edit_button_trace',
      buttonName: 'trace',
      run: function (e) {
        project.setTool( new TracingTool() );
        return true;
      }
    }));
}
>>>>>>> 6e3963fb

var segmentationWindowActions = [

  new Action({
    helpText: "Show segments table",
    buttonID: "segmentation_button_sliceinfo",
    buttonName: 'table_segments',
    run: function (e) {
      WindowMaker.show('sliceinfo-widget');
      return true;
    }
  }),

  /*new Action({
    helpText: "Show assembly graph",
    buttonID: "assembly_graph_button",
    buttonName: 'table_segments',
    run: function (e) {
      WindowMaker.show('assemblygraph-widget');
      return true;
    }
  }),*/

  new Action({
    helpText: "Show 3D WebGL view",
    buttonID: "view_3d_webgl_button",
    buttonName: '3d-view-webgl',
    run: function (e) {
      WindowMaker.show('3d-webgl-view');
    }
  }),

  new Action({
    helpText: "Show object tree",
    buttonID: "data_button_tree",
    buttonName: 'tree',
    run: function (e) {
      WindowMaker.show('object-tree');
      return true;
    }
  }),

];

var tracingWindowActions = [

  new Action({
    helpText: "Show treenode table",
    buttonID: "data_button_table_treenode",
    buttonName: 'table',
    run: function (e) {
      WindowMaker.show('node-table');
      return true;
    }
  }),

  new Action({
    helpText: "Show connector table",
    buttonID: "data_button_table_connector",
    buttonName: 'table_connector',
    run: function (e) {
      WindowMaker.show( 'connector-table' );
      return true;
    }
  }),

  new Action({
      helpText: "Show log",
      buttonID: "data_button_table_log",
      buttonName: 'table_log',
      run: function (e) {
          WindowMaker.show( 'log-table' );
          return true;
      }
  }),

  new Action({
      helpText: "Review system",
      buttonID: "data_button_review",
      buttonName: 'table_review',
      run: function (e) {
          WindowMaker.show('review-system');
          return true;
      }
  }),

    new Action({
        helpText: "Connectivity widget",
        buttonID: "data_button_connectivit",
        buttonName: 'table_connectivity',
        run: function (e) {
            WindowMaker.show('connectivity-widget');
            return true;
        }
    }),

/*    new Action({
        helpText: "Adjacency Matrix widget",
        buttonID: "data_button_connectivity",
        buttonName: 'adj_matrix',
        run: function (e) {
            WindowMaker.show('adjacencymatrix-widget');
            return true;
        }
    }),

  new Action({
      helpText: "Export widget",
      buttonID: "data_button_export_widget",
      buttonName: 'export_widget',
      run: function (e) {
          WindowMaker.show('export-widget');
          return true;
      }
  }),

  new Action({
      helpText: "Graph widget",
      buttonID: "data_button_graph_widget",
      buttonName: 'graph_widget',
      run: function (e) {
          WindowMaker.show('graph-widget');
          return true;
      }
  }),*/

  new Action({ 
      helpText: "Skeleton Analytics widget",
      buttonID: "button_skeleton_analytics_widget",
      buttonName: 'skeleton_analytics_widget',
      run: function (e) {
          WindowMaker.show('skeleton-analytics-widget');
          return true;
      }
  }),

  new Action({
      helpText: "Compartment Graph widget",
      buttonID: "data_button_compartment_graph_widget",
      buttonName: 'graph_widget',
      run: function (e) {
          WindowMaker.show('compartment-graph-widget');
          return true;
      }
  }),

  new Action({
    helpText: "Show object tree",
    buttonID: "data_button_tree",
    buttonName: 'tree',
    run: function (e) {
      WindowMaker.show('object-tree');
      return true;
    }
  }),

  new Action({
    helpText: "Show search window",
    buttonID: "data_button_search",
    buttonName: 'search',
    keyShortcuts: {
      '/': [ 191, 47 ]
    },
    run: function (e) {
      WindowMaker.show('search');
      return true;
    }
  }),

  new Action({
    helpText: "Show project statistics",
    buttonID: "data_button_stats",
    buttonName: 'stats',
    run: function (e) {
      WindowMaker.show('statistics');
      return true;
    }
  })

/*
  new Action({
    helpText: "Show object tree as graph",
    buttonID: "view_objecttree_graph",
    buttonName: 'objecttree-graph',
    run: function (e) {
      window.open("apps/graph/index.html?project_id="+project.id+"&lower_skeleton_count=10", "Wiring diagram");
      return true;
    }
  })
  */
   ];

if ( !Detector.webgl ) {
  tracingWindowActions[tracingWindowActions.length] = new Action({
    helpText: "Show 3D canvas view",
    buttonID: "view_3d_button",
    buttonName: '3d-view',
    run: function (e) {
      WindowMaker.show('3d-view');
      return true;
    }
  });
} else {
  tracingWindowActions[tracingWindowActions.length] = new Action({
    helpText: "Show 3D WebGL view",
    buttonID: "view_3d_webgl_button",
    buttonName: '3d-view-webgl',
    run: function (e) {
      WindowMaker.show('3d-webgl-view');
    }
  });
}<|MERGE_RESOLUTION|>--- conflicted
+++ resolved
@@ -213,7 +213,6 @@
 
 ];
 
-<<<<<<< HEAD
 /**
  * Craete edit actions depending on tool visibility settings.
  */
@@ -322,93 +321,6 @@
  * logged in or not.
  */
 var editToolActions = new Array();
-=======
-var editToolActions = [];
-
-// Add actions depending on tool visibility settings
-
-if (userprofile.show_text_label_tool) {
-  editToolActions.push(
-    new Action({
-      helpText: "Text label tool",
-      buttonID: 'edit_button_text',
-      buttonName: 'text',
-      run: function (e) {
-        project.setTool( new TextlabelTool() );
-        return true;
-      }
-    }));
-}
-
-if (userprofile.show_tagging_tool) {
-  editToolActions.push(
-    new Action({
-      helpText: "Tagging tool",
-      buttonID: 'edit_button_tags',
-      buttonName: 'tags',
-      run: function (e) {
-        project.setTool( new TaggingTool() );
-        return true;
-      }
-    }));
-}
-
-if (userprofile.show_cropping_tool) {
-  editToolActions.push(
-    new Action({
-      helpText: "Crop tool",
-      buttonID: 'edit_button_crop',
-      buttonName: 'crop',
-      run: function (e) {
-        project.setTool( new CroppingTool() );
-        return true;
-      }
-    }));
-}
-
-if (userprofile.show_segmentation_tool) {
-  editToolActions.push(
-    new Action({
-       helpText: "Segmentation Tool",
-       buttonID: 'edit_button_segmentation',
-       buttonName: 'canvas',
-       keyShortcuts: {
-       },
-       run: function (e) {
-          requestQueue.register(django_url + project.id + '/stack/' + project.focusedStack.id + '/slice-info', "POST", {},
-           function (status, text, xml) {
-                  if (status === 200) {
-                      if (text && text !== " ") {
-                          var e = $.parseJSON(text);
-                          if (e.error) {
-                              alert(e.error);
-                          } else {
-                              if( project.focusedStack.s !== 0 ) {
-                                alert('Segmentation Tool only works on zoom-level 0!');
-                                return;
-                              }
-                              project.setTool( new SegmentationTool() );
-                          }
-                      }
-                  }
-          });
-       }
-    }));
-}
-
-if (userprofile.show_tracing_tool) {
-  editToolActions.push(
-    new Action({
-      helpText: "Tracing tool",
-      buttonID: 'edit_button_trace',
-      buttonName: 'trace',
-      run: function (e) {
-        project.setTool( new TracingTool() );
-        return true;
-      }
-    }));
-}
->>>>>>> 6e3963fb
 
 var segmentationWindowActions = [
 
