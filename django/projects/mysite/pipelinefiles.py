"""Specifies static assets (CSS, JS) required by the CATMAID front-end.

This module specifies all the static files that are required by the
CATMAID front-end. The configuration is separated in libraries and CATMAID's
own files:

Libraries: To add a new library, add a new entry into the libraries_js
dictionary and, if needed, add the libraries CSS files to sourcefiles
tuple of the 'library' entry in the ``STYLESHEETS`` dictionary.

CATMAID files: By default all CSS files in the ``static/css`` directory are
included as well as all JavaScript files in ``static/js`` and CATMAID's
subdirectories in it. However, if you want to add new files explicitly, add
CSS to the source_filenames tuple in the 'catmaid' entry of the ``STYLESHEETS``
dictionary. JavaScript files go into the 'catmaid' entry of the ``JAVASCRIPT``
dictonary at the end of this file.
"""

from collections import OrderedDict


STYLESHEETS = {
    'libraries': {
        'source_filenames': (
            'libs/jquery/themes/smoothness/jquery-ui.css',
            'libs/jquery/datatable/css/demo_table.css',
            'libs/jquery/datatable/extras/ColReorder/css/dataTables.colReorder.css',
            'libs/jquery/jquery.growl.css',
            'libs/jquery/jquery-ui.combobox.css',
            'libs/jsTree/classic/style.css',
        ),
        'output_filename': 'css/libraries.css',
        'extra_context': {
            'media': 'screen,projection',
        }
    },
    'catmaid': {
        'source_filenames': (
            'css/*.css',
        ),
        'output_filename': 'css/catmaid.css',
        'extra_context': {
            'media': 'screen,projection',
        }
    },
}

libraries_js = {
    'modernizr': ['*.js'],
    'jquery': ['jquery-2.1.3.min.js',
               'jquery-ui.min.js', 'jquery-ui.*.js',
               'jquery.dataTables.min.js', 'jquery.*.js',
               'dataTables.colReorder.js'],
    'colorpicker': ['colors.js', 'colorPicker.data.js', 'colorPicker.js',
                    'jqColor.js'],
    'fabric.js': ['all.modified.js'],
    'raphael': ['raphael.js', 'g.raphael.js', 'g.pie-min.js', 'g.line.altered.js',
                'raphael-custom.js', 'colorwheel.js', 'raphael.export.js'],
    'd3': ['d3.v3.js', 'venn.js', 'mds.js', 'colorbrewer.js'],
    'sylvester': ['sylvester.js'],
    'numeric': ['numeric-1.2.6.js'],
    'three.js': ['three.js', 'controls/TrackballControls.js',
                 'camera/CombinedCamera.js', 'Detector.js',
                 'geometries/TextGeometry.js', 'loaders/VRMLLoader.js',
                 'renderer/Projector.js', 'renderer/SVGRenderer.js',
                 'utils/FontUtils.js', 'helvetiker_regular.typeface.js'],
    'threex': ['*.js'],
    'pixi.js': ['*.js'],
    'cytoscapejs': ['cytoscape.js'],
    'jsnetworkx': ['*.js'],
    'filesaver': ['*.js'],
    'whammy': ['whammy.js'],
<<<<<<< HEAD
    'catmaid': ['request.js', 'CATMAID.js', 'error.js', 'events.js',
                'command.js', 'models/*.js', 'neuron_controller.js',
                'skeleton_source.js', '*.js'],
=======
    'geometry': ['geometry.js', 'intersects.js'], # order matters
    'catmaid': ['request.js', 'CATMAID.js', 'constants.js', 'error.js', 'events.js',
                'neuron_controller.js', 'skeleton_source.js', '*.js'],
>>>>>>> b40cc0eb
}

JAVASCRIPT = OrderedDict()

for k, v in libraries_js.iteritems():
    JAVASCRIPT[k + '-lib'] = {
        'source_filenames': ['libs/%s/%s' % (k, f) for f in v],
        'output_filename': 'js/libs/%s-lib.js' % k,
    }


# Some libraries expect their own JavaScript files to be available under a
# particular name. Therefore, we can't use pipeline with them and include them
# separately.
non_pipeline_js = {
    'arbor': 'libs/cytoscapejs/arbor.js',
    'dagre': 'libs/cytoscapejs/dagre.js',
    'cola': 'libs/cytoscapejs/cola.js',
    'springy': 'libs/cytoscapejs/springy.js',
    'foograph': 'libs/cytoscapejs/foograph.js',
    'rhill-voronoi-core': 'libs/cytoscapejs/rhill-voronoi-core.js'
}

# Even non-pipeline files have to be made known to pipeline, because it takes
# care of collecting them into the STATIC_ROOT directory.
for k, v in non_pipeline_js.iteritems():
    JAVASCRIPT[k] = {
        'source_filenames': (v,),
        'output_filename': v
    }


# Regular CATMAID front-end files
JAVASCRIPT['catmaid'] = {
    'source_filenames': (
        'js/CATMAID.js',
        'js/dom.js',
        'js/extensions.js',
        'js/action.js',
        'js/tools.js',
        'js/settings-manager.js',
        'js/helpers/*.js',
        'js/init.js',
        'js/network-api.js',
        'js/project.js',
        'js/segmentationtool.js',
        'js/stack.js',
        'js/stack-viewer.js',
        'js/tile-source.js',
        'js/treelines.js',
        'js/ui.js',
        'js/user.js',
        'js/WindowMaker.js',
        'js/skeleton-model.js',
        'js/tools/navigator.js',
        'js/tools/boxselectiontool.js',
        'js/tools/roitool.js',
        'js/tools/*.js',
        'js/layers/tile-layer.js',
        'js/layers/pixi-layer.js',
        'js/layers/*.js',
        'js/widgets/options-dialog.js',
        'js/widgets/*.js',
    ),
    'output_filename': 'js/catmaid.js',
}<|MERGE_RESOLUTION|>--- conflicted
+++ resolved
@@ -70,15 +70,10 @@
     'jsnetworkx': ['*.js'],
     'filesaver': ['*.js'],
     'whammy': ['whammy.js'],
-<<<<<<< HEAD
+    'geometry': ['geometry.js', 'intersects.js'], # order matters
     'catmaid': ['request.js', 'CATMAID.js', 'error.js', 'events.js',
                 'command.js', 'models/*.js', 'neuron_controller.js',
                 'skeleton_source.js', '*.js'],
-=======
-    'geometry': ['geometry.js', 'intersects.js'], # order matters
-    'catmaid': ['request.js', 'CATMAID.js', 'constants.js', 'error.js', 'events.js',
-                'neuron_controller.js', 'skeleton_source.js', '*.js'],
->>>>>>> b40cc0eb
 }
 
 JAVASCRIPT = OrderedDict()
