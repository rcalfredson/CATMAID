--- conflicted
+++ resolved
@@ -65,20 +65,7 @@
 
   // the node fill color depending on its distance for the
   // current slice
-<<<<<<< HEAD
   var fillcolor = this.colorFromZDiff(this);
-=======
-  var fillcolor;
-  if (zdiff === 0) {
-    fillcolor = "rgb(255, 255, 0)";
-  }
-  else if (zdiff === 1) {
-    fillcolor = "rgb(0, 0, 255)";
-  }
-  else if (zdiff === -1) {
-    fillcolor = "rgb(255, 0, 0)";
-  }
->>>>>>> 0d810aa2
 
   if (this.r < 0) {
     this.r = 3;
@@ -94,8 +81,7 @@
   }
 
 
-  this.setAsRootNode = function ()
-  {
+  this.setAsRootNode = function () {
     this.isroot = true;
     fillcolor = "rgb(255, 0, 0)";
     this.setDefaultColor();
@@ -266,26 +252,9 @@
   };
 
   // updates the raphael path coordinates
-<<<<<<< HEAD
-  this.drawLine = function ()
-  {
-    if (this.parent != null)
-    {
+  this.drawLine = function () {
+    if (this.parent != null) {
       var strokecolor = this.colorFromZDiff(this.parent);
-=======
-  this.drawLine = function () {
-    if (this.parent !== null) {
-      var strokecolor;
-      if (this.parent.zdiff < 0) {
-        strokecolor = "rgb(255, 0, 0)";
-      }
-      else if (this.parent.zdiff > 0) {
-        strokecolor = "rgb(0, 0, 255)";
-      }
-      else {
-        strokecolor = "rgb(255, 255, 0)";
-      }
->>>>>>> 0d810aa2
 
       line.attr({
         path: [
@@ -343,15 +312,8 @@
     //  console.log("treenode: clicked", this.parentnode.id, "active is", atn.id);
     // return some log information when clicked on the node
     // this usually refers here to the mc object
-<<<<<<< HEAD
-    if (e.shiftKey)
-    {
-      if ((e.ctrlKey || e.metaKey) && e.shiftKey)
-      {
-=======
     if (e.shiftKey) {
-      if (e.ctrlKey && e.shiftKey) {
->>>>>>> 0d810aa2
+      if ((e.ctrlKey || e.metaKey) && e.shiftKey) {
         // if it is active node, set active node to null
         if (atn !== null && this.parentnode.id === atn.id) {
           activateNode(null);
